# -*- coding: utf-8 -*-
# Copyright (c) 2023, Yu Zhang, Songlin Yang

from typing import Optional, Tuple

import torch
import triton
import triton.language as tl
<<<<<<< HEAD
from fla.utils import custom_fwd_wrapper, custom_bwd_wrapper
from fla.utils import get_available_device
device = get_available_device()
=======
>>>>>>> bc9b6c8f

from fla.ops.linear_attn.utils import normalize_output
from fla.utils import autocast_custom_bwd, autocast_custom_fwd, contiguous


@triton.jit
def chunk_linear_attn_fwd_kernel_h(
    k,
    v,
    h,
    h0,
    ht,
    s_qk_h,
    s_qk_t,
    s_qk_d,
    s_vo_h,
    s_vo_t,
    s_vo_d,
    s_h_h,
    s_h_t,
    T: tl.constexpr,
    K: tl.constexpr,
    V: tl.constexpr,
    BT: tl.constexpr,
    BK: tl.constexpr,
    BV: tl.constexpr,
    NT: tl.constexpr,
    USE_INITIAL_STATE: tl.constexpr,
    STORE_FINAL_STATE: tl.constexpr
):
    i_k, i_v, i_bh = tl.program_id(0), tl.program_id(1), tl.program_id(2)

    # [BK, BV]
    b_h = tl.zeros([BK, BV], dtype=tl.float32)

    if USE_INITIAL_STATE:
        p_h0 = tl.make_block_ptr(h0 + i_bh * K * V, (K, V), (V, 1), (i_k * BK, i_v * BV), (BK, BV), (1, 0))
        b_h = tl.load(p_h0, boundary_check=(0, 1)).to(tl.float32)

    for i_t in range(NT):
        p_k = tl.make_block_ptr(k + i_bh * s_qk_h, (K, T), (s_qk_d, s_qk_t), (i_k * BK, i_t * BT), (BK, BT), (0, 1))
        p_v = tl.make_block_ptr(v + i_bh * s_vo_h, (T, V), (s_vo_t, s_vo_d), (i_t * BT, i_v * BV), (BT, BV), (1, 0))
        p_h = tl.make_block_ptr(h + i_bh * s_h_h + i_t * K * V, (K, V), (s_h_t, 1), (i_k * BK, i_v * BV), (BK, BV), (1, 0))

        tl.store(p_h, b_h.to(p_h.dtype.element_ty), boundary_check=(0, 1))
        # [BK, BT]
        b_k = tl.load(p_k, boundary_check=(0, 1))
        # [BT, BV]
        b_v = tl.load(p_v, boundary_check=(0, 1))
        # [BK, BV]
        b_h += tl.dot(b_k, b_v, allow_tf32=False)

    if STORE_FINAL_STATE:
        p_ht = tl.make_block_ptr(ht + i_bh * K * V, (K, V), (V, 1), (i_k * BK, i_v * BV), (BK, BV), (1, 0))
        tl.store(p_ht, b_h.to(p_ht.dtype.element_ty), boundary_check=(0, 1))


@triton.jit
def chunk_linear_attn_fwd_kernel_o(
    q,
    k,
    v,
    h,
    o,
    s_qk_h,
    s_qk_t,
    s_qk_d,
    s_vo_h,
    s_vo_t,
    s_vo_d,
    s_h_h,
    s_h_t,
    scale,
    T: tl.constexpr,
    K: tl.constexpr,
    V: tl.constexpr,
    BT: tl.constexpr,
    BK: tl.constexpr,
    BV: tl.constexpr
):
    i_v, i_t, i_bh = tl.program_id(0), tl.program_id(1), tl.program_id(2)

    o_i = tl.arange(0, BT)
    m_s = o_i[:, None] >= o_i[None, :]

    b_o = tl.zeros([BT, BV], dtype=tl.float32)
    b_s = tl.zeros([BT, BT], dtype=tl.float32)
    for i_k in range(tl.cdiv(K, BK)):
        p_q = tl.make_block_ptr(q + i_bh * s_qk_h, (T, K), (s_qk_t, s_qk_d), (i_t * BT, i_k * BK), (BT, BK), (1, 0))
        p_k = tl.make_block_ptr(k + i_bh * s_qk_h, (K, T), (s_qk_d, s_qk_t), (i_k * BK, i_t * BT), (BK, BT), (0, 1))
        p_h = tl.make_block_ptr(h + i_bh * s_h_h + i_t * K * V, (K, V), (s_h_t, 1), (i_k * BK, i_v * BV), (BK, BV), (1, 0))
        # [BT, BK]
        b_q = tl.load(p_q, boundary_check=(0, 1))
        # [BK, BT]
        b_k = tl.load(p_k, boundary_check=(0, 1))
        # [BK, BV]
        b_h = tl.load(p_h, boundary_check=(0, 1))
        b_o += tl.dot(b_q, b_h, allow_tf32=False)
        b_s += tl.dot(b_q, b_k, allow_tf32=False)
    b_s = tl.where(m_s, b_s, 0)

    p_v = tl.make_block_ptr(v + i_bh * s_vo_h, (T, V), (s_vo_t, s_vo_d), (i_t * BT, i_v * BV), (BT, BV), (1, 0))
    p_o = tl.make_block_ptr(o + i_bh * s_vo_h, (T, V), (s_vo_t, s_vo_d), (i_t * BT, i_v * BV), (BT, BV), (1, 0))

    b_v = tl.load(p_v, boundary_check=(0, 1))
    b_o = (b_o + tl.dot(b_s.to(b_v.dtype), b_v, allow_tf32=False)) * scale

    tl.store(p_o, b_o.to(p_o.dtype.element_ty), boundary_check=(0, 1))


@triton.jit
def chunk_linear_attn_bwd_kernel_dh(
    q,
    do,
    dh,
    s_qk_h,
    s_qk_t,
    s_qk_d,
    s_vo_h,
    s_vo_t,
    s_vo_d,
    s_h_h,
    s_h_t,
    scale,
    T: tl.constexpr,
    K: tl.constexpr,
    V: tl.constexpr,
    BT: tl.constexpr,
    BK: tl.constexpr,
    BV: tl.constexpr,
    NT: tl.constexpr
):
    i_k, i_v, i_bh = tl.program_id(0), tl.program_id(1), tl.program_id(2)

    # [BK, BV]
    b_dh = tl.zeros([BK, BV], dtype=tl.float32)
    for i_t in range(NT - 1, -1, -1):
        p_q = tl.make_block_ptr(q + i_bh * s_qk_h, (K, T), (s_qk_d, s_qk_t), (i_k * BK, i_t * BT), (BK, BT), (0, 1))
        p_do = tl.make_block_ptr(do + i_bh * s_vo_h, (T, V), (s_vo_t, s_vo_d), (i_t * BT, i_v * BV), (BT, BV), (1, 0))
        p_dh = tl.make_block_ptr(dh + i_bh * s_h_h + i_t * K * V, (K, V), (s_h_t, 1), (i_k * BK, i_v * BV), (BK, BV), (1, 0))

        tl.store(p_dh, b_dh.to(p_dh.dtype.element_ty), boundary_check=(0, 1))
        # [BK, BT]
        b_q = tl.load(p_q, boundary_check=(0, 1))
        b_q = (b_q * scale).to(b_q.dtype)
        # [BT, V]
        b_do = tl.load(p_do, boundary_check=(0, 1))
        # [BK, BV]
        b_dh += tl.dot(b_q, b_do.to(b_q.dtype), allow_tf32=False)


@triton.jit
def chunk_linear_attn_bwd_kernel_dqkv(
    q,
    k,
    v,
    h,
    do,
    dh,
    dq,
    dk,
    dv,
    s_qk_h,
    s_qk_t,
    s_qk_d,
    s_vo_h,
    s_vo_t,
    s_vo_d,
    s_h_h,
    s_h_t,
    scale,
    T: tl.constexpr,
    K: tl.constexpr,
    V: tl.constexpr,
    BT: tl.constexpr,
    BK: tl.constexpr,
    BV: tl.constexpr,
    NT: tl.constexpr
):
    i_k, i_t, i_bh = tl.program_id(0), tl.program_id(1), tl.program_id(2)
    n_bh = tl.num_programs(2)
    o_i = tl.arange(0, BT)

    p_q = tl.make_block_ptr(q + i_bh * s_qk_h, (K, T), (s_qk_d, s_qk_t), (i_k * BK, i_t * BT), (BK, BT), (0, 1))
    p_k = tl.make_block_ptr(k + i_bh * s_qk_h, (T, K), (s_qk_t, s_qk_d), (i_t * BT, i_k * BK), (BT, BK), (1, 0))

    b_q = tl.load(p_q, boundary_check=(0, 1))
    b_k = tl.load(p_k, boundary_check=(0, 1))
    b_s = tl.dot(b_k, b_q, allow_tf32=False) * scale
    b_s = tl.where(o_i[:, None] <= o_i[None, :], b_s, 0)

    b_dq = tl.zeros([BT, BK], dtype=tl.float32)
    b_dk = tl.zeros([BT, BK], dtype=tl.float32)
    b_ds = tl.zeros([BT, BT], dtype=tl.float32)
    for i_v in range(tl.cdiv(V, BV)):
        p_v = tl.make_block_ptr(v + i_bh * s_vo_h, (T, V), (s_vo_t, s_vo_d), (i_t * BT, i_v * BV), (BT, BV), (1, 0))
        p_h = tl.make_block_ptr(h + i_bh * s_h_h, (V, NT * K), (1, s_h_t), (i_v * BV, i_t * K + i_k * BK), (BV, BK), (0, 1))
        p_do = tl.make_block_ptr(do + i_bh * s_vo_h, (T, V), (s_vo_t, s_vo_d), (i_t * BT, i_v * BV), (BT, BV), (1, 0))
        p_dh = tl.make_block_ptr(dh + i_bh * s_h_h, (NT * K, V), (s_h_t, 1), (i_t * K + i_k * BK, i_v * BV), (BK, BV), (1, 0))
        p_dv = tl.make_block_ptr(dv + (i_k*n_bh+i_bh)*s_vo_h, (T, V), (s_vo_t, s_vo_d), (i_t * BT, i_v * BV), (BT, BV), (1, 0))
        # [BT, BV]
        b_v = tl.load(p_v, boundary_check=(0, 1))
        b_do = tl.load(p_do, boundary_check=(0, 1))
        # [BV, BK]
        b_h = tl.load(p_h, boundary_check=(0, 1))
        # [BK, BV]
        b_dh = tl.load(p_dh, boundary_check=(0, 1))
        # [BT, BT]
        b_ds += tl.dot(b_do, tl.trans(b_v), allow_tf32=False)
        # [BT, BK]
        b_dq += tl.dot(b_do, b_h, allow_tf32=False) * scale
        b_dk += tl.dot(b_v, tl.trans(b_dh), allow_tf32=False)
        # [BT, BV]
        b_dv = tl.dot(b_k, b_dh, allow_tf32=False) + tl.dot(b_s.to(b_q.dtype), b_do, allow_tf32=False)
        tl.store(p_dv, b_dv.to(p_dv.dtype.element_ty), boundary_check=(0, 1))
    # [BT, BT]
    b_ds = tl.where(o_i[:, None] >= o_i[None, :], b_ds * scale, 0).to(b_q.dtype)
    # [BT, BK]
    b_dq += tl.dot(b_ds, b_k, allow_tf32=False)
    b_dk += tl.trans(tl.dot(b_q, b_ds, allow_tf32=False))

    p_dq = tl.make_block_ptr(dq + i_bh * s_qk_h, (T, K), (s_qk_t, s_qk_d), (i_t * BT, i_k * BK), (BT, BK), (1, 0))
    p_dk = tl.make_block_ptr(dk + i_bh * s_qk_h, (T, K), (s_qk_t, s_qk_d), (i_t * BT, i_k * BK), (BT, BK), (1, 0))
    tl.store(p_dq, b_dq.to(p_dq.dtype.element_ty), boundary_check=(0, 1))
    tl.store(p_dk, b_dk.to(p_dk.dtype.element_ty), boundary_check=(0, 1))


class ChunkLinearAttentionFunction(torch.autograd.Function):

    @staticmethod
<<<<<<< HEAD
    @custom_fwd_wrapper(device_type=device)
=======
>>>>>>> bc9b6c8f
    @contiguous
    @autocast_custom_fwd
    def forward(ctx, q, k, v, scale, initial_state, output_final_state):
        B, H, T, K, V = *q.shape, v.shape[-1]
        BT = 64
        BK, BV = min(64, triton.next_power_of_2(K)), min(64, triton.next_power_of_2(V))
        NT, NK, NV = triton.cdiv(T, BT), triton.cdiv(K, BK), triton.cdiv(V, BV)
        num_stages = 1
        num_warps = 4 if BK == 64 else 2
        ctx.scale = scale

        final_state = None
        if output_final_state:
            final_state = q.new_empty(B, H, K, V, dtype=torch.float32, requires_grad=False)

        h = q.new_empty(B, H, NT * K, V)
        grid = (NK, NV, B * H)
        chunk_linear_attn_fwd_kernel_h[grid](
            k, v, h, initial_state, final_state,
            q.stride(1), q.stride(2), q.stride(3),
            v.stride(1), v.stride(2), v.stride(3),
            h.stride(1), h.stride(2),
            T=T, K=K, V=V, BT=BT, BK=BK, BV=BV, NT=NT,
            USE_INITIAL_STATE=initial_state is not None,
            STORE_FINAL_STATE=output_final_state,
            num_warps=num_warps,
            num_stages=num_stages
        )
        grid = (NV, NT, B * H)
        o = torch.empty_like(v)
        chunk_linear_attn_fwd_kernel_o[grid](
            q, k, v, h, o,
            q.stride(1), q.stride(2), q.stride(3),
            v.stride(1), v.stride(2), v.stride(3),
            h.stride(1), h.stride(2),
            scale,
            T=T, K=K, V=V, BT=BT, BK=BK, BV=BV,
            num_warps=num_warps,
            num_stages=num_stages
        )
        ctx.save_for_backward(q, k, v, h)
        return o.to(q.dtype), final_state

    @staticmethod
<<<<<<< HEAD
    @custom_bwd_wrapper(device_type=device)
=======
>>>>>>> bc9b6c8f
    @contiguous
    @autocast_custom_bwd
    def backward(ctx, do, dht=None):
        q, k, v, h = ctx.saved_tensors

        B, H, T, K, V = *q.shape, v.shape[-1]
        BT = 64
        BK, BV = min(64, triton.next_power_of_2(K)), min(32 if q.dtype == torch.float32 else 64, triton.next_power_of_2(V))
        NT, NK, NV = triton.cdiv(T, BT), triton.cdiv(K, BK), triton.cdiv(V, BV)
        num_stages = 1
        num_warps = 4 if BK == 64 else 2
        scale = ctx.scale

        dh = q.new_empty(B, H, NT * K, V)
        grid = (NK, NV, B * H)
        chunk_linear_attn_bwd_kernel_dh[grid](
            q, do, dh,
            q.stride(1), q.stride(2), q.stride(3),
            v.stride(1), v.stride(2), v.stride(3),
            dh.stride(1), dh.stride(2),
            scale,
            T=T, K=K, V=V, BT=BT, BK=BK, BV=BV, NT=NT,
            num_warps=num_warps,
            num_stages=num_stages
        )

        grid = (NK, NT, B * H)
        dq = torch.empty_like(q)
        dk = torch.empty_like(k)
        dv = v.new_empty(NK, *v.shape)
        num_stages = 1
        num_warps = 4 if BK == 64 else 2
        chunk_linear_attn_bwd_kernel_dqkv[grid](
            q, k, v, h, do, dh, dq, dk, dv,
            q.stride(1), q.stride(2), q.stride(3),
            v.stride(1), v.stride(2), v.stride(3),
            dh.stride(1), dh.stride(2),
            scale,
            T=T, K=K, V=V, BT=BT, BK=BK, BV=BV, NT=NT,
            num_warps=num_warps,
            num_stages=num_stages
        )
        dv = dv.sum(0)
        return dq.to(q.dtype), dk.to(k.dtype), dv.to(v.dtype), None, None, None


def chunk_linear_attn(
    q: torch.Tensor,
    k: torch.Tensor,
    v: torch.Tensor,
    scale: Optional[float] = None,
    initial_state: torch.Tensor = None,
    output_final_state: bool = False,
    normalize: bool = True
) -> Tuple[torch.Tensor, torch.Tensor]:
    r"""
    Args:
        q (torch.Tensor):
            queries of shape `(B, H, T, K)`
        k (torch.Tensor):
            keys of shape `(B, H, T, K)`
        v (torch.Tensor):
            values of shape `(B, H, T, V)`
        scale (Optional[int]):
            Scale factor for the linear attention scores.
            If not provided, it will default to `1 / sqrt(K)`. Default: `None`.
        initial_state (Optional[torch.Tensor]):
            Initial state of shape `(B, H, K, V)`. Default: `None`.
        output_final_state (Optional[bool]):
            Whether to output the final state of shape `(B, H, K, V)`. Default: `False`.
        normalize (bool):
            Whether to normalize the output. Default: `True`.
    """
    if scale is None:
        scale = q.shape[-1] ** -0.5
    o, final_state = ChunkLinearAttentionFunction.apply(q, k, v, scale, initial_state, output_final_state)
    if normalize:
        o = normalize_output(q * scale, k, o)
    return o, final_state<|MERGE_RESOLUTION|>--- conflicted
+++ resolved
@@ -6,15 +6,18 @@
 import torch
 import triton
 import triton.language as tl
-<<<<<<< HEAD
-from fla.utils import custom_fwd_wrapper, custom_bwd_wrapper
-from fla.utils import get_available_device
-device = get_available_device()
-=======
->>>>>>> bc9b6c8f
-
-from fla.ops.linear_attn.utils import normalize_output
-from fla.utils import autocast_custom_bwd, autocast_custom_fwd, contiguous
+
+
+from fla.utils import autocast_custom_bwd, autocast_custom_fwd, contiguous, device
+
+
+@torch.jit.script
+def normalize_output(q, k, o):
+    k = k.transpose(-2, -1)
+    k = k.cumsum(-1)
+    k = k.transpose(-2, -1)
+    z = (q * k).sum(-1, keepdim=True)
+    return o / (z + 1e-5)
 
 
 @triton.jit
@@ -242,12 +245,8 @@
 class ChunkLinearAttentionFunction(torch.autograd.Function):
 
     @staticmethod
-<<<<<<< HEAD
-    @custom_fwd_wrapper(device_type=device)
-=======
->>>>>>> bc9b6c8f
     @contiguous
-    @autocast_custom_fwd
+    @autocast_custom_fwd(device_type=device)
     def forward(ctx, q, k, v, scale, initial_state, output_final_state):
         B, H, T, K, V = *q.shape, v.shape[-1]
         BT = 64
@@ -290,12 +289,8 @@
         return o.to(q.dtype), final_state
 
     @staticmethod
-<<<<<<< HEAD
-    @custom_bwd_wrapper(device_type=device)
-=======
->>>>>>> bc9b6c8f
     @contiguous
-    @autocast_custom_bwd
+    @autocast_custom_bwd(device_type=device)
     def backward(ctx, do, dht=None):
         q, k, v, h = ctx.saved_tensors
 
