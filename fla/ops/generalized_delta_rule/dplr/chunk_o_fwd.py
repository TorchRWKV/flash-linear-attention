--- conflicted
+++ resolved
@@ -7,11 +7,8 @@
 import torch
 import triton
 import triton.language as tl
-<<<<<<< HEAD
 from typing import Optional
 from fla.utils import device_capacity
-=======
->>>>>>> dc2e365f
 
 BK_LIST = [64, 128] if device_capacity else [16, 32]
 
