# -*- coding: utf-8 -*-
# Copyright (c) 2023-2025, Tri Dao, Yu Zhang, Songlin Yang.

import torch
import torch.nn.functional as F
import fla.modules.fused_bitlinear as fused_bitlinear
from fla.utils import (autocast_custom_bwd, autocast_custom_fwd,
                       contiguous, device)
from fla.modules.activations_triton import (logsigmoid_fwd,
                                            logsigmoid_bwd)

if device == 'cuda':
    from fla.modules.activations_cuda import (sigmoid, swish, swiglu_fwd,
                                              swiglu_bwd, swiglu_bwd_with_output)
else:
    sigmoid = F.sigmoid
    swish = F.silu
    from fla.modules.activations_triton import (swiglu_fwd, swiglu_bwd,
                                                swiglu_bwd_with_output)

<<<<<<< HEAD
=======
sigmoid_fwd_jit_fn = torch.cuda.jiterator._create_jit_fn(sigmoid_fwd_codestring)
sigmoid_bwd_jit_fn = torch.cuda.jiterator._create_jit_fn(sigmoid_bwd_codestring)


@torch.compiler.disable
def sigmoid_fwd(x):
    return sigmoid_fwd_jit_fn(x)


@torch.compiler.disable
def sigmoid_bwd(x, g):
    return sigmoid_bwd_jit_fn(x, g)
>>>>>>> f5b260a4

class SwiGLUFunction(torch.autograd.Function):
    r"""
    Swish-Gated Linear Unit (SwiGLU) function.

    .. math::
        \text{SwiGLU}(x, y) = swish(x) * y = \frac{x}{1 + \exp(-x)} * y
    """

    @staticmethod
    def forward(ctx, x, y):
        ctx.save_for_backward(x, y)
        return swiglu_fwd(x, y)

    @staticmethod
    def backward(ctx, dout):
<<<<<<< HEAD
        x, y = ctx.saved_tensors
        return swiglu_bwd(x, y, dout)
=======
        x, = ctx.saved_tensors
        return sigmoid_bwd(x, dout)


sigmoid = SigmoidFunction.apply


@triton.autotune(
    configs=[
        triton.Config({}, num_warps=num_warps)
        for num_warps in [1, 2, 4, 8, 16, 32]
    ],
    key=['D']
)
@triton.jit
def logsigmoid_fwd_kernel(
    x,
    y,
    temperature,
    T: tl.constexpr,
    D: tl.constexpr,
    B: tl.constexpr
):
    i = tl.program_id(0)
    o_i = i * B + tl.arange(0, B)
    m_i = o_i < T

    b_x = tl.load(x + o_i, mask=m_i, other=0.).to(tl.float32)
    b_m = tl.minimum(0., b_x)
    b_z = 1. + tl.exp(-tl.abs(b_x))
    b_y = (b_m - tl.log(b_z)) / temperature
    tl.store(y + o_i, b_y.to(y.dtype.element_ty), mask=m_i)


@triton.autotune(
    configs=[
        triton.Config({}, num_warps=num_warps)
        for num_warps in [1, 2, 4, 8, 16, 32]
    ],
    key=['D']
)
@triton.jit
def logsigmoid_bwd_kernel(
    x,
    dx,
    dy,
    temperature,
    T: tl.constexpr,
    D: tl.constexpr,
    B: tl.constexpr
):
    i = tl.program_id(0)
    o_i = i * B + tl.arange(0, B)
    m_i = o_i < T

    b_x = tl.load(x + o_i, mask=m_i, other=0.).to(tl.float32)
    b_dy = tl.load(dy + o_i, mask=m_i, other=0.).to(tl.float32)
    b_dx = b_dy * (1. - tl.sigmoid(b_x)) / temperature
    tl.store(dx + o_i, b_dx.to(dx.dtype.element_ty), mask=m_i)


def logsigmoid_fwd(x: torch.Tensor, temperature: float = 1.) -> torch.Tensor:
    T, D = x.numel(), x.shape[-1]
    B = triton.next_power_of_2(triton.cdiv(T, torch.cuda.get_device_properties(x.device).multi_processor_count))
    y = torch.empty_like(x)
    logsigmoid_fwd_kernel[(triton.cdiv(T, B),)](
        x=x,
        y=y,
        temperature=temperature,
        T=T,
        D=D,
        B=B
    )
    return y


def logsigmoid_bwd(x: torch.Tensor, dy: torch.Tensor, temperature: float = 1.) -> torch.Tensor:
    T, D = x.numel(), x.shape[-1]
    B = triton.next_power_of_2(triton.cdiv(T, torch.cuda.get_device_properties(x.device).multi_processor_count))
    dx = torch.empty_like(x)
    logsigmoid_bwd_kernel[(triton.cdiv(T, B),)](
        x=x,
        dx=dx,
        dy=dy,
        temperature=temperature,
        T=T,
        D=D,
        B=B
    )
    return dx
>>>>>>> f5b260a4


class SwiGLULinearFunction(torch.autograd.Function):
    r"""
    Swish-Gated Linear Unit (SwiGLU) function followed by a linear transformation.

    .. math::
        \text{SwiGLULinear}(x, y, W, b) = (swish(x) * y) W + b

    This simple wrap discards the intermediate results of SwiGLU(x, y) to save memory.
    """

    @staticmethod
    @autocast_custom_fwd
    def forward(ctx, x, y, weight, bias):
        z = swiglu_fwd(x, y)
        out = F.linear(z, weight, bias)
        # We don't store z, will be recomputed in the backward pass to save memory
        ctx.save_for_backward(x, y, weight)
        ctx.linear_bias_is_none = bias is None
        return out

    @staticmethod
    @autocast_custom_bwd
    def backward(ctx, dout, *args):
        x, y, weight = ctx.saved_tensors
        dout = dout.reshape(-1, dout.shape[-1])
        dz = F.linear(dout, weight.t()).view_as(x)
        dx, dy, z = swiglu_bwd_with_output(x, y, dz)
        dlinear_weight = torch.einsum("bo,bi->oi", dout, z.reshape(-1, z.shape[-1]))
        dlinear_bias = None if ctx.linear_bias_is_none else dout.sum(0)
        return dx, dy, dlinear_weight, dlinear_bias


class SwiGLUBitLinearFunction(torch.autograd.Function):
    r"""
    Swish-Gated Linear Unit (SwiGLU) function followed by a linear transformation.

    .. math::
        \text{SwiGLULinear}(x, y, W, b) = (swish(x) * y) W + b

    This simple wrap discards the intermediate results of SwiGLU(x, y) to save memory.
    """

<<<<<<< HEAD
    @staticmethod
    @autocast_custom_fwd
    def forward(ctx, x, y, weight, bias):
        z = swiglu_fwd(x, y)
        out = fused_bitlinear.bit_linear(z, weight, bias)
        # We don't store z, will be recomputed in the backward pass to save memory
        ctx.save_for_backward(x, y, weight)
        ctx.linear_bias_is_none = bias is None
        return out

    @staticmethod
    @autocast_custom_bwd
    def backward(ctx, dout, *args):
        x, y, weight = ctx.saved_tensors
        dout = dout.reshape(-1, dout.shape[-1])
        dz = fused_bitlinear.bit_linear(dout, weight.t()).view_as(x)
        dx, dy, z = swiglu_bwd_with_output(x, y, dz)
        dlinear_weight = torch.einsum("bo,bi->oi", dout, z.reshape(-1, z.shape[-1]))
        dlinear_bias = None if ctx.linear_bias_is_none else dout.sum(0)
        return dx, dy, dlinear_weight, dlinear_bias
=======
swish_fwd_jit_fn = torch.cuda.jiterator._create_jit_fn(swish_fwd_codestring)
swish_bwd_jit_fn = torch.cuda.jiterator._create_jit_fn(swish_bwd_codestring)


@torch.compiler.disable
def swish_fwd(x):
    return swish_fwd_jit_fn(x)


@torch.compiler.disable
def swish_bwd(x, g):
    return swish_bwd_jit_fn(x, g)
>>>>>>> f5b260a4


class LogSigmoidFunction(torch.autograd.Function):

    @staticmethod
    @contiguous
    def forward(ctx, x, temperature):
        ctx.save_for_backward(x,)
        ctx.temperature = temperature
        return logsigmoid_fwd(x, temperature)

    @staticmethod
    @contiguous
    def backward(ctx, dy):
        x, = ctx.saved_tensors
        return logsigmoid_bwd(x, dy, ctx.temperature), None


# 1/sqrt(2*pi)-> 0.3989423
# 1/sqrt(2)   -> 0.70710678
# sqrt(2/pi)  -> 0.79788456


# this function is tanh approximation of gelu
# actual gelu is:
# x * 0.5 * (1.0 + torch.erf(x * 0.70710678))
@torch.jit.script
def bias_gelu(y, bias):
    x = bias + y
    return (x * 0.5 * (1.0 + torch.tanh(0.79788456 * x * (1 + 0.044715 * x * x)))).to(dtype=y.dtype)


# gradient of tanh approximation of gelu
# gradient of actual gelu is:
# 0.5 * (1. + torch.erf(x * 0.70710678)) + 0.3989423 * x * torch.exp(-0.5 * x * x)
@torch.jit.script
def bias_gelu_bwd(g, y, bias):
    """Assume that y has shape (B, D) and bias has shape (D)"""
    x = bias + y
    tanh_out = torch.tanh(0.79788456 * x * (1 + 0.044715 * x * x))
    # sqrt(2/pi) * 3 * 0.044715 -> 0.1070322243
    ff = 0.5 * x * ((1 - tanh_out * tanh_out) * (0.79788456 + 0.1070322243 * x * x)) + 0.5 * (
        1 + tanh_out
    )
    grad_y = ff * g
    return grad_y.to(dtype=y.dtype), grad_y.sum(dim=(0), dtype=bias.dtype)


class GeLUFunction(torch.autograd.Function):

    @staticmethod
    # bias is an optional argument
    def forward(ctx, input, bias):
        ctx.save_for_backward(input, bias)
        return bias_gelu(input, bias)

    @staticmethod
    def backward(ctx, grad_output):
        input, bias = ctx.saved_tensors
        tmp = bias_gelu_bwd(grad_output, input, bias)
        return tmp, tmp


# this function is tanh approximation of gelu
# actual gelu is:
# x * 0.5 * (1.0 + torch.erf(x * 0.70710678))
@torch.jit.script
def gelu_fwd(x):
    return (x * 0.5 * (1.0 + torch.tanh(0.79788456 * x * (1 + 0.044715 * x * x)))).to(dtype=x.dtype)


# gradient of tanh approximation of gelu
# gradient of actual gelu is:
# 0.5 * (1. + torch.erf(x * 0.70710678)) + 0.3989423 * x * torch.exp(-0.5 * x * x)
@torch.jit.script
def gelu_bwd(g, x):
    tanh_out = torch.tanh(0.79788456 * x * (1 + 0.044715 * x * x))
    # sqrt(2/pi) * 3 * 0.044715 -> 0.1070322243
    ff = 0.5 * x * ((1 - tanh_out * tanh_out) * (0.79788456 + 0.1070322243 * x * x)) + 0.5 * (
        1 + tanh_out
    )
    return (ff * g).to(dtype=x.dtype)


class FastGeLUFunction(torch.autograd.Function):
    @staticmethod
    # bias is an optional argument
    def forward(ctx, input):
        ctx.save_for_backward(input)
        return gelu_fwd(input)

    @staticmethod
    def backward(ctx, grad_output):
        (input,) = ctx.saved_tensors
        tmp = gelu_bwd(grad_output, input)
        return tmp


@torch.jit.script
def relu_bwd(g, x):
    return torch.where(x >= 0, g, 0.0).to(dtype=x.dtype)


@torch.jit.script
def sqrelu_fwd(x):
    r = F.relu(x.float())
    return (r * r).to(dtype=x.dtype)


@torch.jit.script
def sqrelu_bwd(g, x):
    return (2.0 * g * F.relu(x.float())).to(dtype=x.dtype)


class SquaredReLUFunction(torch.autograd.Function):

    @staticmethod
    def forward(ctx, input):
        ctx.save_for_backward(input)
        return sqrelu_fwd(input)

    @staticmethod
    def backward(ctx, grad_output):
        input, = ctx.saved_tensors
        return sqrelu_bwd(grad_output, input)


<<<<<<< HEAD
=======
sqrelu = SquaredReLUFunction.apply


swiglu_fwd_codestring = """
template <typename T> T swiglu_fwd(T x, T y) {
    return float(x) * float(y) / (1.0f + ::exp(-float(x)));
}
"""
swiglu_bwd_codestring = """
template <typename T> T swiglu_bwd(T x, T y, T g, T& dx, T& dy) {
    float x_sigmoid = 1.0f / (1.0f + ::exp(-float(x)));
    dx = x_sigmoid * (1 + float(x) * (1.0f - x_sigmoid)) * float(g) * float(y);
    dy = float(x) * x_sigmoid * float(g);
}
"""

swiglu_fwdbwd_codestring = """
template <typename T> T swiglu_fwdbwd(T x, T y, T g, T& dx, T& dy, T& z) {
    float x_sigmoid = 1.0f / (1.0f + ::exp(-float(x)));
    float x_swish = float(x) * x_sigmoid;
    dx = x_sigmoid * (1 + float(x) * (1.0f - x_sigmoid)) * float(g) * float(y);
    dy = x_swish * float(g);
    z = x_swish * float(y);
}
"""


swiglu_fwd_jit_fn = torch.cuda.jiterator._create_jit_fn(swiglu_fwd_codestring)
swiglu_bwd_jit_fn = torch.cuda.jiterator._create_multi_output_jit_fn(swiglu_bwd_codestring, num_outputs=2)
swiglu_fwdbwd_jit_fn = torch.cuda.jiterator._create_multi_output_jit_fn(swiglu_fwdbwd_codestring, num_outputs=3)


@torch.compiler.disable
def swiglu_fwd(x, y):
    return swiglu_fwd_jit_fn(x, y)


@torch.compiler.disable
def swiglu_bwd(x, y, g):
    return swiglu_bwd_jit_fn(x, y, g)


@torch.compiler.disable
def swiglu_fwdbwd(x, y, g):
    return swiglu_fwdbwd_jit_fn(x, y, g)


class SwiGLUFunction(torch.autograd.Function):
    r"""
    Swish-Gated Linear Unit (SwiGLU) function.

    .. math::
        \text{SwiGLU}(x, y) = swish(x) * y = \frac{x}{1 + \exp(-x)} * y
    """

    @staticmethod
    def forward(ctx, x, y):
        ctx.save_for_backward(x, y)
        return swiglu_fwd(x, y)

    @staticmethod
    def backward(ctx, dout):
        x, y = ctx.saved_tensors
        return swiglu_bwd(x, y, dout)


class SwiGLULinearFunction(torch.autograd.Function):
    r"""
    Swish-Gated Linear Unit (SwiGLU) function followed by a linear transformation.

    .. math::
        \text{SwiGLULinear}(x, y, W, b) = (swish(x) * y) W + b

    This simple wrap discards the intermediate results of SwiGLU(x, y) to save memory.
    """

    @staticmethod
    @autocast_custom_fwd
    def forward(ctx, x, y, weight, bias):
        z = swiglu_fwd(x, y)
        out = F.linear(z, weight, bias)
        # We don't store z, will be recomputed in the backward pass to save memory
        ctx.save_for_backward(x, y, weight)
        ctx.linear_bias_is_none = bias is None
        return out

    @staticmethod
    @autocast_custom_bwd
    def backward(ctx, dout, *args):
        x, y, weight = ctx.saved_tensors
        dout = dout.reshape(-1, dout.shape[-1])
        dz = F.linear(dout, weight.t()).view_as(x)
        dx, dy, z = swiglu_fwdbwd(x, y, dz)
        dlinear_weight = torch.einsum("bo,bi->oi", dout, z.reshape(-1, z.shape[-1]))
        dlinear_bias = None if ctx.linear_bias_is_none else dout.sum(0)
        return dx, dy, dlinear_weight, dlinear_bias


class SwiGLUBitLinearFunction(torch.autograd.Function):
    r"""
    Swish-Gated Linear Unit (SwiGLU) function followed by a linear transformation.

    .. math::
        \text{SwiGLULinear}(x, y, W, b) = (swish(x) * y) W + b

    This simple wrap discards the intermediate results of SwiGLU(x, y) to save memory.
    """

    @staticmethod
    @autocast_custom_fwd
    def forward(ctx, x, y, weight, bias):
        z = swiglu_fwd(x, y)
        out = fused_bitlinear.bit_linear(z, weight, bias)
        # We don't store z, will be recomputed in the backward pass to save memory
        ctx.save_for_backward(x, y, weight)
        ctx.linear_bias_is_none = bias is None
        return out

    @staticmethod
    @autocast_custom_bwd
    def backward(ctx, dout, *args):
        x, y, weight = ctx.saved_tensors
        dout = dout.reshape(-1, dout.shape[-1])
        dz = fused_bitlinear.bit_linear(dout, weight.t()).view_as(x)
        dx, dy, z = swiglu_fwdbwd(x, y, dz)
        dlinear_weight = torch.einsum("bo,bi->oi", dout, z.reshape(-1, z.shape[-1]))
        dlinear_bias = None if ctx.linear_bias_is_none else dout.sum(0)
        return dx, dy, dlinear_weight, dlinear_bias


>>>>>>> f5b260a4
swiglu = SwiGLUFunction.apply
logsigmoid = LogSigmoidFunction.apply
swiglu_linear = SwiGLULinearFunction.apply
swiglu_bitlinear = SwiGLUBitLinearFunction.apply
bias_gelu_impl = GeLUFunction.apply
fast_gelu_impl = FastGeLUFunction.apply
sqrelu = SquaredReLUFunction.apply


ACT2FN = {
    'relu': F.relu,
    'sigmoid': sigmoid,
    'logsigmoid': logsigmoid,
    'silu': swish,
    'swish': swish,
    'sqrelu': sqrelu,
    'gelu': fast_gelu_impl,
    'bias_gelu': bias_gelu_impl,
}<|MERGE_RESOLUTION|>--- conflicted
+++ resolved
@@ -11,28 +11,13 @@
 
 if device == 'cuda':
     from fla.modules.activations_cuda import (sigmoid, swish, swiglu_fwd,
-                                              swiglu_bwd, swiglu_bwd_with_output)
+                                              swiglu_bwd, swiglu_fwdbwd)
 else:
     sigmoid = F.sigmoid
     swish = F.silu
     from fla.modules.activations_triton import (swiglu_fwd, swiglu_bwd,
-                                                swiglu_bwd_with_output)
-
-<<<<<<< HEAD
-=======
-sigmoid_fwd_jit_fn = torch.cuda.jiterator._create_jit_fn(sigmoid_fwd_codestring)
-sigmoid_bwd_jit_fn = torch.cuda.jiterator._create_jit_fn(sigmoid_bwd_codestring)
-
-
-@torch.compiler.disable
-def sigmoid_fwd(x):
-    return sigmoid_fwd_jit_fn(x)
-
-
-@torch.compiler.disable
-def sigmoid_bwd(x, g):
-    return sigmoid_bwd_jit_fn(x, g)
->>>>>>> f5b260a4
+                                                swiglu_fwdbwd)
+
 
 class SwiGLUFunction(torch.autograd.Function):
     r"""
@@ -49,101 +34,8 @@
 
     @staticmethod
     def backward(ctx, dout):
-<<<<<<< HEAD
         x, y = ctx.saved_tensors
         return swiglu_bwd(x, y, dout)
-=======
-        x, = ctx.saved_tensors
-        return sigmoid_bwd(x, dout)
-
-
-sigmoid = SigmoidFunction.apply
-
-
-@triton.autotune(
-    configs=[
-        triton.Config({}, num_warps=num_warps)
-        for num_warps in [1, 2, 4, 8, 16, 32]
-    ],
-    key=['D']
-)
-@triton.jit
-def logsigmoid_fwd_kernel(
-    x,
-    y,
-    temperature,
-    T: tl.constexpr,
-    D: tl.constexpr,
-    B: tl.constexpr
-):
-    i = tl.program_id(0)
-    o_i = i * B + tl.arange(0, B)
-    m_i = o_i < T
-
-    b_x = tl.load(x + o_i, mask=m_i, other=0.).to(tl.float32)
-    b_m = tl.minimum(0., b_x)
-    b_z = 1. + tl.exp(-tl.abs(b_x))
-    b_y = (b_m - tl.log(b_z)) / temperature
-    tl.store(y + o_i, b_y.to(y.dtype.element_ty), mask=m_i)
-
-
-@triton.autotune(
-    configs=[
-        triton.Config({}, num_warps=num_warps)
-        for num_warps in [1, 2, 4, 8, 16, 32]
-    ],
-    key=['D']
-)
-@triton.jit
-def logsigmoid_bwd_kernel(
-    x,
-    dx,
-    dy,
-    temperature,
-    T: tl.constexpr,
-    D: tl.constexpr,
-    B: tl.constexpr
-):
-    i = tl.program_id(0)
-    o_i = i * B + tl.arange(0, B)
-    m_i = o_i < T
-
-    b_x = tl.load(x + o_i, mask=m_i, other=0.).to(tl.float32)
-    b_dy = tl.load(dy + o_i, mask=m_i, other=0.).to(tl.float32)
-    b_dx = b_dy * (1. - tl.sigmoid(b_x)) / temperature
-    tl.store(dx + o_i, b_dx.to(dx.dtype.element_ty), mask=m_i)
-
-
-def logsigmoid_fwd(x: torch.Tensor, temperature: float = 1.) -> torch.Tensor:
-    T, D = x.numel(), x.shape[-1]
-    B = triton.next_power_of_2(triton.cdiv(T, torch.cuda.get_device_properties(x.device).multi_processor_count))
-    y = torch.empty_like(x)
-    logsigmoid_fwd_kernel[(triton.cdiv(T, B),)](
-        x=x,
-        y=y,
-        temperature=temperature,
-        T=T,
-        D=D,
-        B=B
-    )
-    return y
-
-
-def logsigmoid_bwd(x: torch.Tensor, dy: torch.Tensor, temperature: float = 1.) -> torch.Tensor:
-    T, D = x.numel(), x.shape[-1]
-    B = triton.next_power_of_2(triton.cdiv(T, torch.cuda.get_device_properties(x.device).multi_processor_count))
-    dx = torch.empty_like(x)
-    logsigmoid_bwd_kernel[(triton.cdiv(T, B),)](
-        x=x,
-        dx=dx,
-        dy=dy,
-        temperature=temperature,
-        T=T,
-        D=D,
-        B=B
-    )
-    return dx
->>>>>>> f5b260a4
 
 
 class SwiGLULinearFunction(torch.autograd.Function):
@@ -172,7 +64,7 @@
         x, y, weight = ctx.saved_tensors
         dout = dout.reshape(-1, dout.shape[-1])
         dz = F.linear(dout, weight.t()).view_as(x)
-        dx, dy, z = swiglu_bwd_with_output(x, y, dz)
+        dx, dy, z = swiglu_fwdbwd(x, y, dz)
         dlinear_weight = torch.einsum("bo,bi->oi", dout, z.reshape(-1, z.shape[-1]))
         dlinear_bias = None if ctx.linear_bias_is_none else dout.sum(0)
         return dx, dy, dlinear_weight, dlinear_bias
@@ -188,7 +80,6 @@
     This simple wrap discards the intermediate results of SwiGLU(x, y) to save memory.
     """
 
-<<<<<<< HEAD
     @staticmethod
     @autocast_custom_fwd
     def forward(ctx, x, y, weight, bias):
@@ -205,24 +96,10 @@
         x, y, weight = ctx.saved_tensors
         dout = dout.reshape(-1, dout.shape[-1])
         dz = fused_bitlinear.bit_linear(dout, weight.t()).view_as(x)
-        dx, dy, z = swiglu_bwd_with_output(x, y, dz)
+        dx, dy, z = swiglu_fwdbwd(x, y, dz)
         dlinear_weight = torch.einsum("bo,bi->oi", dout, z.reshape(-1, z.shape[-1]))
         dlinear_bias = None if ctx.linear_bias_is_none else dout.sum(0)
         return dx, dy, dlinear_weight, dlinear_bias
-=======
-swish_fwd_jit_fn = torch.cuda.jiterator._create_jit_fn(swish_fwd_codestring)
-swish_bwd_jit_fn = torch.cuda.jiterator._create_jit_fn(swish_bwd_codestring)
-
-
-@torch.compiler.disable
-def swish_fwd(x):
-    return swish_fwd_jit_fn(x)
-
-
-@torch.compiler.disable
-def swish_bwd(x, g):
-    return swish_bwd_jit_fn(x, g)
->>>>>>> f5b260a4
 
 
 class LogSigmoidFunction(torch.autograd.Function):
@@ -328,13 +205,13 @@
 
 @torch.jit.script
 def sqrelu_fwd(x):
-    r = F.relu(x.float())
+    r = F.relu(x)
     return (r * r).to(dtype=x.dtype)
 
 
 @torch.jit.script
 def sqrelu_bwd(g, x):
-    return (2.0 * g * F.relu(x.float())).to(dtype=x.dtype)
+    return (2.0 * g * F.relu(x)).to(dtype=x.dtype)
 
 
 class SquaredReLUFunction(torch.autograd.Function):
@@ -350,139 +227,6 @@
         return sqrelu_bwd(grad_output, input)
 
 
-<<<<<<< HEAD
-=======
-sqrelu = SquaredReLUFunction.apply
-
-
-swiglu_fwd_codestring = """
-template <typename T> T swiglu_fwd(T x, T y) {
-    return float(x) * float(y) / (1.0f + ::exp(-float(x)));
-}
-"""
-swiglu_bwd_codestring = """
-template <typename T> T swiglu_bwd(T x, T y, T g, T& dx, T& dy) {
-    float x_sigmoid = 1.0f / (1.0f + ::exp(-float(x)));
-    dx = x_sigmoid * (1 + float(x) * (1.0f - x_sigmoid)) * float(g) * float(y);
-    dy = float(x) * x_sigmoid * float(g);
-}
-"""
-
-swiglu_fwdbwd_codestring = """
-template <typename T> T swiglu_fwdbwd(T x, T y, T g, T& dx, T& dy, T& z) {
-    float x_sigmoid = 1.0f / (1.0f + ::exp(-float(x)));
-    float x_swish = float(x) * x_sigmoid;
-    dx = x_sigmoid * (1 + float(x) * (1.0f - x_sigmoid)) * float(g) * float(y);
-    dy = x_swish * float(g);
-    z = x_swish * float(y);
-}
-"""
-
-
-swiglu_fwd_jit_fn = torch.cuda.jiterator._create_jit_fn(swiglu_fwd_codestring)
-swiglu_bwd_jit_fn = torch.cuda.jiterator._create_multi_output_jit_fn(swiglu_bwd_codestring, num_outputs=2)
-swiglu_fwdbwd_jit_fn = torch.cuda.jiterator._create_multi_output_jit_fn(swiglu_fwdbwd_codestring, num_outputs=3)
-
-
-@torch.compiler.disable
-def swiglu_fwd(x, y):
-    return swiglu_fwd_jit_fn(x, y)
-
-
-@torch.compiler.disable
-def swiglu_bwd(x, y, g):
-    return swiglu_bwd_jit_fn(x, y, g)
-
-
-@torch.compiler.disable
-def swiglu_fwdbwd(x, y, g):
-    return swiglu_fwdbwd_jit_fn(x, y, g)
-
-
-class SwiGLUFunction(torch.autograd.Function):
-    r"""
-    Swish-Gated Linear Unit (SwiGLU) function.
-
-    .. math::
-        \text{SwiGLU}(x, y) = swish(x) * y = \frac{x}{1 + \exp(-x)} * y
-    """
-
-    @staticmethod
-    def forward(ctx, x, y):
-        ctx.save_for_backward(x, y)
-        return swiglu_fwd(x, y)
-
-    @staticmethod
-    def backward(ctx, dout):
-        x, y = ctx.saved_tensors
-        return swiglu_bwd(x, y, dout)
-
-
-class SwiGLULinearFunction(torch.autograd.Function):
-    r"""
-    Swish-Gated Linear Unit (SwiGLU) function followed by a linear transformation.
-
-    .. math::
-        \text{SwiGLULinear}(x, y, W, b) = (swish(x) * y) W + b
-
-    This simple wrap discards the intermediate results of SwiGLU(x, y) to save memory.
-    """
-
-    @staticmethod
-    @autocast_custom_fwd
-    def forward(ctx, x, y, weight, bias):
-        z = swiglu_fwd(x, y)
-        out = F.linear(z, weight, bias)
-        # We don't store z, will be recomputed in the backward pass to save memory
-        ctx.save_for_backward(x, y, weight)
-        ctx.linear_bias_is_none = bias is None
-        return out
-
-    @staticmethod
-    @autocast_custom_bwd
-    def backward(ctx, dout, *args):
-        x, y, weight = ctx.saved_tensors
-        dout = dout.reshape(-1, dout.shape[-1])
-        dz = F.linear(dout, weight.t()).view_as(x)
-        dx, dy, z = swiglu_fwdbwd(x, y, dz)
-        dlinear_weight = torch.einsum("bo,bi->oi", dout, z.reshape(-1, z.shape[-1]))
-        dlinear_bias = None if ctx.linear_bias_is_none else dout.sum(0)
-        return dx, dy, dlinear_weight, dlinear_bias
-
-
-class SwiGLUBitLinearFunction(torch.autograd.Function):
-    r"""
-    Swish-Gated Linear Unit (SwiGLU) function followed by a linear transformation.
-
-    .. math::
-        \text{SwiGLULinear}(x, y, W, b) = (swish(x) * y) W + b
-
-    This simple wrap discards the intermediate results of SwiGLU(x, y) to save memory.
-    """
-
-    @staticmethod
-    @autocast_custom_fwd
-    def forward(ctx, x, y, weight, bias):
-        z = swiglu_fwd(x, y)
-        out = fused_bitlinear.bit_linear(z, weight, bias)
-        # We don't store z, will be recomputed in the backward pass to save memory
-        ctx.save_for_backward(x, y, weight)
-        ctx.linear_bias_is_none = bias is None
-        return out
-
-    @staticmethod
-    @autocast_custom_bwd
-    def backward(ctx, dout, *args):
-        x, y, weight = ctx.saved_tensors
-        dout = dout.reshape(-1, dout.shape[-1])
-        dz = fused_bitlinear.bit_linear(dout, weight.t()).view_as(x)
-        dx, dy, z = swiglu_fwdbwd(x, y, dz)
-        dlinear_weight = torch.einsum("bo,bi->oi", dout, z.reshape(-1, z.shape[-1]))
-        dlinear_bias = None if ctx.linear_bias_is_none else dout.sum(0)
-        return dx, dy, dlinear_weight, dlinear_bias
-
-
->>>>>>> f5b260a4
 swiglu = SwiGLUFunction.apply
 logsigmoid = LogSigmoidFunction.apply
 swiglu_linear = SwiGLULinearFunction.apply
