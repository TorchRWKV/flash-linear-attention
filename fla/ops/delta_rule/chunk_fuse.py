# -*- coding: utf-8 -*-

from typing import Tuple

import torch
import triton
import triton.language as tl
<<<<<<< HEAD
from fla.utils import custom_fwd_wrapper, custom_bwd_wrapper
from fla.utils import get_available_device
device = get_available_device()
=======
>>>>>>> bc9b6c8f

from fla.ops.delta_rule.utils import bwd_prepare_wy_repr, fwd_prepare_wy_repr
from fla.utils import autocast_custom_bwd, autocast_custom_fwd, contiguous


# on-the-fly computation without materializing hidden statets into HBMs
@triton.autotune(
    configs=[
        triton.Config({}, num_warps=1),
        triton.Config({}, num_warps=2),
        triton.Config({}, num_warps=4),
        triton.Config({}, num_warps=8)
    ],
    key=["BT", "BK"],
)
@triton.jit
def fused_chunk_delta_rule_fwd_kernel(
    # B: batch_size, H: n_heads, T: seq_len, D: d_head
    q,  # query [B, H, L, D_head_K]
    k,  # key [B, H, L, D_head_K]
    v,  # value [B, H, L, D_head_V]
    v_new,
    d,  # decay [B, H, L, D_head_K]
    o,  # output [B, H, L, D_head_V]
    initial_state,  # initial state of the chunk [B, H, D_head_K, D_head_V]
    final_state,  # final state of the chunk [B, H, D_head_K, D_head_V]
    s_qk_h,  # stride size: L * D_head_K
    s_qk_t,  # stride size: D_head_K
    s_qk_d,  # stride size: 1
    s_vo_h,  # stride size: L * D_head_V
    s_vo_t,  # stride size: D_head_V
    s_vo_d,  # stride size: 1
    B,  # batch size
    H,  # n_heads
    T,  # seq_len
    scale,  # D_head_K ** -0.5
    BT: tl.constexpr,  # BLOCK SIZE along the sequence dimension, a.k.a. chunk size
    BK: tl.constexpr,  # BLOCK SIZE along the K dimension
    BV: tl.constexpr,  # BLOCK SIZE along the V dimension
    DK: tl.constexpr,  # D_head_K
    DV: tl.constexpr,  # D_head_V
    USE_INITIAL_STATE: tl.constexpr,
    STORE_FINAL_STATE: tl.constexpr,
    CHECK: tl.constexpr
):
    # indices
    i_v, i_k, i_bh = tl.program_id(0), tl.program_id(1), tl.program_id(2)

    o_i = tl.arange(0, BT)

    # [BT, BT]
    m_s = o_i[:, None] >= o_i[None, :]
    # [BK, BV]
    b_h = tl.zeros([BK, BV], dtype=tl.float32)

    # make block pointers
    p_q = tl.make_block_ptr(q + i_bh * s_qk_h, (T, DK), (s_qk_t, s_qk_d), (0, i_k * BK), (BT, BK), (1, 0))
    p_k = tl.make_block_ptr(k + i_bh * s_qk_h, (DK, T), (s_qk_d, s_qk_t), (i_k * BK, 0), (BK, BT), (0, 1))
    p_d = tl.make_block_ptr(d + i_bh * s_qk_h, (T, DK), (s_qk_t, s_qk_d), (0, i_k * BK), (BT, BK), (1, 0))
    p_v = tl.make_block_ptr(v + i_bh * s_vo_h, (T, DV), (s_vo_t, s_vo_d), (0, i_v * BV), (BT, BV), (1, 0))
    p_o = tl.make_block_ptr(o + (i_bh+i_k*B*H) * s_vo_h, (T, DV), (s_vo_t, s_vo_d), (0, i_v * BV), (BT, BV), (1, 0))
    p_v_new = tl.make_block_ptr(v_new + i_bh * s_vo_h, (T, DV), (s_vo_t, s_vo_d), (0, i_v * BV), (BT, BV), (1, 0))

    if USE_INITIAL_STATE:
        p_h = tl.make_block_ptr(initial_state + i_bh * DK * DV, (DK, DV), (DV, 1), (i_k * BK, i_v * BV), (BK, BV), (1, 0))
        b_h = tl.load(p_h, boundary_check=(0, 1)).to(tl.float32)

    for i in range(0, tl.cdiv(T, BT)):
        # [BK, BT]
        b_k = tl.load(p_k, boundary_check=(0, 1))
        # [BT, BV]
        b_v = tl.load(p_v, boundary_check=(0, 1))
        # [BT, BK]
        b_q = tl.load(p_q, boundary_check=(0, 1))
        b_d = tl.load(p_d, boundary_check=(0, 1))
        b_q = (b_q * scale).to(b_k.dtype)

        # [BT, BT]
        b_s = tl.dot(b_q, b_k, allow_tf32=False)
        b_s = tl.where(m_s, b_s, 0)
        # [BT, BV]
        b_v_prime = tl.dot(b_d, b_h.to(b_q.dtype), allow_tf32=False)
        b_v = b_v - b_v_prime
        tl.store(p_v_new, b_v.to(p_v.dtype.element_ty), boundary_check=(0, 1))

        b_o = tl.dot(b_s.to(b_q.dtype), b_v.to(b_q.dtype), allow_tf32=False)
        if CHECK and i == 0:
            b_o += tl.dot(b_q, b_h.to(b_q.dtype), allow_tf32=False)
            b_h = b_h + tl.dot(b_k, b_v.to(b_k.dtype), allow_tf32=False)
        else:
            b_o += tl.dot(b_q, b_h.to(b_q.dtype), allow_tf32=False)
            b_h = b_h + tl.dot(b_k, b_v.to(b_k.dtype), allow_tf32=False)
        tl.store(p_o, b_o.to(p_o.dtype.element_ty), boundary_check=(0, 1))
        p_q = tl.advance(p_q, (BT, 0))
        p_k = tl.advance(p_k, (0, BT))
        p_v = tl.advance(p_v, (BT, 0))
        p_v_new = tl.advance(p_v_new, (BT, 0))
        p_o = tl.advance(p_o, (BT, 0))
        p_d = tl.advance(p_d, (BT, 0))

    if STORE_FINAL_STATE:
        p_final = tl.make_block_ptr(final_state + i_bh * DK * DV, (DK, DV), (DV, 1), (i_k * BK, i_v * BV), (BK, BV), (1, 0))
        tl.store(p_final, b_h.to(p_final.dtype.element_ty), boundary_check=(0, 1))


# Similar to Algorithm1 of https://arxiv.org/abs/2006.16236
@triton.autotune(
    configs=[
        triton.Config({}, num_warps=1),
        triton.Config({}, num_warps=2),
        triton.Config({}, num_warps=4),
        triton.Config({}, num_warps=8),
        triton.Config({}, num_warps=16),
        triton.Config({}, num_warps=32),
    ],
    key=["BT", "BK", "BV"],
)
@triton.jit
def fused_chunk_delta_rule_bwd_kernel(
    # B: batch_size, H: n_heads, T: seq_len, D: d_head
    # NV: number of split in the V dimension. NK: number of split in the K dimension
    q,  # query [B, H, L, D_head_K]
    k,  # key [B, H, L, D_head_V]
    v,  # value [B, H, L, D_head_V]
    d,  # decay [B, H, L, D_head_K]
    do,  # gradient of output [B, H, L, D_head_V]
    dq,  # gradient of query [NV, B, H, L, D_head_K]
    dk,  # gradient of key [NV, B, H, L, D_head_K]
    dv,  # gradient of value [NK, B, H, L, D_head_V]
    dd,  # gradient of decay [NV, B, H, L, D_head_K]
    initial_state,  # initial state of the chunk [B, H, D_head_K, D_head_V]
    s_qk_h,  # stride size: L * D_head_K
    s_qk_t,  # stride size: D_head_K
    s_qk_d,  # stride size: 1
    s_vo_h,  # stride size: L * D_head_V
    s_vo_t,  # stride size: D_head_V
    s_vo_d,  # stride size: 1
    B,  # batch_size
    H,  # n_heads
    T,  # seq_len
    scale,  # D_head_K ** -0.5
    BT: tl.constexpr,  # BLOCK SIZE along the sequence dimension, a.k.a. chunk size
    BK: tl.constexpr,  # BLOCK SIZE along the K dimension
    BV: tl.constexpr,  # BLOCK SIZE along the V dimension
    DK: tl.constexpr,  # D_head_K
    DV: tl.constexpr,  # D_head_V
    USE_INITIAL_STATE: tl.constexpr,
    CHECK: tl.constexpr
):
    i_v, i_k, i_bh = tl.program_id(0), tl.program_id(1), tl.program_id(2)
    o_i = tl.arange(0, BT)

    # first reverse
    # [BK, BV]
    b_dh = tl.zeros([BK, BV], dtype=tl.float32)
    m_s = o_i[:, None] <= o_i[None, :]
    for i in range(1, tl.cdiv(T, BT) + 1):
        p_q = tl.make_block_ptr(q + i_bh * s_qk_h, (DK, T), (s_qk_d, s_qk_t), (i_k * BK, T - i * BT), (BK, BT), (0, 1))
        p_d = tl.make_block_ptr(d + i_bh * s_qk_h, (DK, T), (s_qk_d, s_qk_t), (i_k * BK, T - i * BT), (BK, BT), (0, 1))
        p_k = tl.make_block_ptr(k + i_bh * s_qk_h, (T, DK), (s_qk_t, s_qk_d), (T - i * BT, i_k * BK), (BT, BK), (1, 0))

        p_v = tl.make_block_ptr(v + i_bh * s_vo_h, (T, DV), (s_vo_t, s_vo_d), (T - i * BT, i_v * BV), (BT, BV), (1, 0))
        p_do = tl.make_block_ptr(do + i_bh * s_vo_h, (T, DV), (s_vo_t, s_vo_d), (T - i * BT, i_v * BV), (BT, BV), (1, 0))
        p_dk = tl.make_block_ptr(dk + (i_bh+i_v*B*H) * s_qk_h, (T, DK), (s_qk_t, s_qk_d), (T - i*BT, i_k*BK), (BT, BK), (1, 0))
        p_dv = tl.make_block_ptr(dv + (i_bh+i_k*B*H) * s_vo_h, (T, DV), (s_vo_t, s_vo_d), (T - i*BT, i_v*BV), (BT, BV), (1, 0))
        # [DK, BT]
        b_q = tl.load(p_q, boundary_check=(0, 1))
        b_q = (b_q * scale).to(b_q.dtype)
        # [BT, DK]
        b_k = tl.load(p_k, boundary_check=(0, 1))
        # [BT, DV]
        b_v = tl.load(p_v, boundary_check=(0, 1))
        b_do = tl.load(p_do, boundary_check=(0, 1))

        # [BT, BT]
        b_ds = tl.dot(b_v, tl.trans(b_do), allow_tf32=False)
        b_ds = tl.where(m_s, b_ds, 0).to(b_q.dtype)
        # [BT, BT]
        b_s = tl.dot(b_k, b_q, allow_tf32=False)
        b_s = tl.where(m_s, b_s, 0).to(b_q.dtype)
        # [BT, DK]
        b_dk = tl.dot(b_ds, tl.trans(b_q), allow_tf32=False)
        # [BT, DV]
        b_dv = tl.dot(b_s, b_do, allow_tf32=False)
        b_d = tl.load(p_d, boundary_check=(0, 1))
        if CHECK and i == 1:
            b_dk += tl.dot(b_v, tl.trans(b_dh).to(b_v.dtype), allow_tf32=False)
            b_dv += tl.dot(b_k, b_dh.to(b_k.dtype), allow_tf32=False)
            b_dh += tl.dot(b_q, b_do, allow_tf32=False)
            b_dh -= tl.dot(b_d, b_dv.to(b_d.dtype), allow_tf32=False)
        else:
            b_dk += tl.dot(b_v, tl.trans(b_dh).to(b_v.dtype), allow_tf32=False)
            b_dv += tl.dot(b_k, b_dh.to(b_k.dtype), allow_tf32=False)
            b_dh += tl.dot(b_q, b_do, allow_tf32=False)
            b_dh -= tl.dot(b_d, b_dv.to(b_d.dtype), allow_tf32=False)

        tl.store(p_dk, (b_dk).to(p_dk.dtype.element_ty), boundary_check=(0, 1))
        tl.store(p_dv, b_dv.to(p_dv.dtype.element_ty), boundary_check=(0, 1))

    # sync threads
    b_h = None
    tl.debug_barrier()
    m_s = o_i[:, None] >= o_i[None, :]
    # [BV, BK]
    b_h = tl.zeros([BV, BK], dtype=tl.float32)
    if USE_INITIAL_STATE:
        p_h = tl.make_block_ptr(initial_state + i_bh * DK * DV, (DV, DK), (1, DV), (i_v * BV, i_k * BK), (BV, BK), (0, 1))
        b_h = tl.load(p_h, boundary_check=(0, 1)).to(tl.float32)
    NT = tl.cdiv(T, BT)
    for i in range(0, NT):
        p_k = tl.make_block_ptr(k + i_bh * s_qk_h, (T, DK), (s_qk_t, s_qk_d), (i * BT, i_k * BK), (BT, BK), (1, 0))
        p_v = tl.make_block_ptr(v + i_bh * s_vo_h, (DV, T), (s_vo_d, s_vo_t), (i_v * BV, i * BT), (BV, BT), (0, 1))
        p_do = tl.make_block_ptr(do + i_bh * s_vo_h, (T, DV), (s_vo_t, s_vo_d), (i * BT, i_v * BV), (BT, BV), (1, 0))
        p_dq = tl.make_block_ptr(dq + (i_bh + i_v*B*H) * s_qk_h, (T, DK), (s_qk_t, s_qk_d), (i*BT, i_k*BK), (BT, BK), (1, 0))

        # [BT, DK]
        b_k = tl.load(p_k, boundary_check=(0, 1))
        # [DV, BT]
        b_v = tl.load(p_v, boundary_check=(0, 1))
        # [BT, DV]
        b_do = tl.load(p_do, boundary_check=(0, 1))

        # [BT, BT]
        b_ds = tl.dot(b_do, b_v, allow_tf32=False)
        b_ds = tl.where(m_s, b_ds, 0)
        # [BT, DK]
        b_dq = tl.dot(b_ds.to(b_k.dtype), b_k, allow_tf32=False)
        # [DV, DK]
        if CHECK and i == 0:
            b_dq += tl.dot(b_do, b_h.to(b_do.dtype), allow_tf32=False)
            b_h = b_h + tl.dot(b_v, b_k, allow_tf32=False)
        else:
            b_dq += tl.dot(b_do, b_h.to(b_do.dtype), allow_tf32=False)
            b_h = b_h + tl.dot(b_v, b_k, allow_tf32=False)
        b_dq *= scale
        tl.store(p_dq, b_dq.to(p_dq.dtype.element_ty), boundary_check=(0, 1))

        if i < (NT - 1):
            p_dv = tl.make_block_ptr(dv + i_bh * s_vo_h, (T, DV), (s_vo_t, s_vo_d), ((i + 1) * BT, i_v * BV), (BT, BV), (1, 0))
            b_dv = tl.load(p_dv, boundary_check=(0, 1))
            b_dd = tl.dot(b_dv.to(b_k.dtype), b_h.to(b_k.dtype), allow_tf32=False)
            p_dd = tl.make_block_ptr(dd + (i_bh + i_v*B*H) * s_qk_h, (T, DK), (s_qk_t, s_qk_d),
                                     ((i+1) * BT, i_k * BK), (BT, BK), (1, 0))
            tl.store(p_dd, -b_dd.to(p_dd.dtype.element_ty), boundary_check=(0, 1))


def fused_chunk_delta_rule_fwd(q, k, v, d, BT, initial_state, output_final_state):
    batch_size, n_heads, seq_len, d_head_qk = q.shape
    d_head_v = v.shape[-1]
    scale = d_head_qk ** -0.5
    BT = BT
    # ctx.BT = BT
    BK, BV = triton.next_power_of_2(d_head_qk), min(triton.next_power_of_2(d_head_v), 32)
    NK, NV = triton.cdiv(d_head_qk, BK), triton.cdiv(d_head_v, BV)
    assert NK == 1, 'NK should be 1'
    o = q.new_empty(batch_size, n_heads, seq_len, d_head_v)
    if output_final_state:
        final_state = q.new_empty(batch_size, n_heads, d_head_qk, d_head_v, dtype=torch.float32, requires_grad=False)
    else:
        final_state = None
    CHECK = True
    # if version.parse(triton.__version__) < version.parse('2.2.0'):
    #     import warnings
    #     warnings.warn(
    #         "Triton<2.2.0 detected for running this kernel, "
    #         "which is known to have some weird compiler issues (refer to https://github.com/openai/triton/issues/2852) "
    #         "that lead to significant precision loss. "
    #         "We've add some initial condition checks to resolve this, sadly at the sacrifice of the speed. "
    #         "For optimal performance, it is recommended to install Triton>=2.2.0 (if possible)."
    #     )
    #     CHECK = True
    grid = (NV, NK, batch_size * n_heads)
    v_new = torch.empty_like(v)
    fused_chunk_delta_rule_fwd_kernel[grid](
        q, k, v, v_new, d, o, initial_state, final_state,
        q.stride(1), q.stride(2), q.stride(3),
        v.stride(1), v.stride(2), v.stride(3),
        batch_size, n_heads, seq_len, scale,
        BT=BT, DK=d_head_qk, DV=d_head_v, BK=BK, BV=BV,
        USE_INITIAL_STATE=initial_state is not None,
        STORE_FINAL_STATE=output_final_state,
        CHECK=CHECK,
    )
    return o, v_new, CHECK, final_state


def fused_chunk_delta_rule_bwd(q, k, v, d, do, BT, CHECK, initial_state):
    batch_size, n_heads, seq_len, d_head_qk = q.shape
    d_head_v = v.shape[-1]
    scale = d_head_qk ** -0.5
    BK, BV = triton.next_power_of_2(d_head_qk), min(triton.next_power_of_2(d_head_v), 32)
    NK, NV = triton.cdiv(d_head_qk, BK), triton.cdiv(d_head_v, BV)
    assert NK == 1
    dq = q.new_empty(NV, batch_size, n_heads, seq_len, d_head_qk)
    dk = q.new_empty(NV, batch_size, n_heads, seq_len, d_head_qk)
    dd = q.new_empty(NV, batch_size, n_heads, seq_len, d_head_qk)
    dv = q.new_empty(NK, batch_size, n_heads, seq_len, d_head_v)
    grid = (NV, NK, batch_size * n_heads)
    fused_chunk_delta_rule_bwd_kernel[grid](
        q, k, v, d, do, dq, dk, dv, dd, initial_state,
        q.stride(1), q.stride(2), q.stride(3),
        v.stride(1), v.stride(2), v.stride(3),
        batch_size, n_heads, seq_len, scale,
        BT=BT, DK=d_head_qk, DV=d_head_v, BK=BK, BV=BV,
        USE_INITIAL_STATE=initial_state is not None,
        CHECK=CHECK,
        # num_warps=num_warps,
        # num_stages=num_stages
    )
    dq = dq.sum(0)
    dk = dk.sum(0)
    dv = dv.sum(0)
    dd = dd.sum(0)
    dd[:, :, 0:BT] = 0
    return dq, dk, dv, dd


class FusedChunkDeltaRuleFunction(torch.autograd.Function):

    @staticmethod
    @contiguous
<<<<<<< HEAD
    @custom_fwd_wrapper(device_type=device)
=======
    @autocast_custom_fwd
>>>>>>> bc9b6c8f
    def forward(ctx, q, k, v, beta, BT, initial_state, output_final_state, checkpoint_level=0):
        # lvl=1 will recompute ``fwd_prepare_wy_repr`` for saving memory.
        assert checkpoint_level in [0, 1]
        k_origin = k
        # k = _l2_norm_fwd(k_origin)
        k = k
        d, v_new = fwd_prepare_wy_repr(k, v, beta, BT)
        o, v_new2, CHECK, final_state = fused_chunk_delta_rule_fwd(q, k, v_new, d, BT, initial_state, output_final_state)
        if checkpoint_level == 1:
            d, v_new = None, None
        ctx.save_for_backward(q, k_origin, v, v_new, v_new2, d, beta, initial_state)
        ctx.CHECK = CHECK
        ctx.chunk_size = BT
        return o.to(q.dtype), final_state

    @staticmethod
<<<<<<< HEAD
    @custom_bwd_wrapper(device_type=device)
=======
>>>>>>> bc9b6c8f
    @contiguous
    @autocast_custom_bwd
    def backward(ctx, do, d_final_state=None):
        q, k_origin, v, v_new, v_new2, d, beta, initial_state = ctx.saved_tensors
        chunk_size = ctx.chunk_size
        k = k_origin
        # k = _l2_norm_fwd(k_origin)
        if d is None:
            d, v_new = fwd_prepare_wy_repr(k, v, beta, chunk_size)
        dq, dk, dv, dd = fused_chunk_delta_rule_bwd(q, k, v_new2, d, do, chunk_size, ctx.CHECK, initial_state)
        dk2, dv, dbeta = bwd_prepare_wy_repr(k, v, beta, d, v_new, dd, dv, chunk_size)
        dk.add_(dk2)
        # dk = _l2_norm_bwd(k_origin, dk)
        return dq.to(q.dtype), dk.to(k.dtype), dv.to(v.dtype), dbeta.to(d.dtype), None, None, None


def fused_chunk_delta_rule(
    q: torch.Tensor,
    k: torch.Tensor,
    v: torch.Tensor,
    beta: torch.Tensor,
    BT: int,
    initial_state: torch.Tensor = None,
    output_final_state: bool = False,
) -> Tuple[torch.Tensor, torch.Tensor]:
    assert q.dtype == k.dtype == v.dtype
    assert q.dtype != torch.float32, "FusedChunkDeltaRuleFunction does not support float32. Please use bfloat16."

    if initial_state is not None:
        initial_state = initial_state.detach()
    o, final_state = FusedChunkDeltaRuleFunction.apply(q, k, v, beta, BT, initial_state, output_final_state)
    return o, final_state


def delta_rule_recurrence(q, k, v, beta):
    b, h, l, d_k = q.shape
    d_v = v.shape[-1]
    o = torch.zeros_like(v)
    S = torch.zeros(b, h, d_k, d_v).to(v)
    q = q * (d_k ** -0.5)
    k = torch.nn.functional.normalize(k, p=2, dim=-1)
    for i in range(l):
        _k = k[:, :, i]
        _q = q[:, :, i]
        _v = v[:, :, i].clone()
        beta_i = beta[:, :, i]
        _v = _v - (S.clone() * _k[..., None]).sum(-2)
        _v = _v * beta_i[..., None]
        S = S.clone() + _k.unsqueeze(-1) * _v.unsqueeze(-2)
        o[:, :, i] = torch.einsum('bhd,bhdm->bhm', _q, S)
    return o


if __name__ == "__main__":
    import torch.nn.functional as F
    seq_len = 128
    b = 2
    h = 4
    q = F.normalize(torch.randn(b, h, seq_len, 64), 2, -1)
    k = F.normalize(torch.randn(b, h, seq_len, 64), 2, -1)
    v = F.normalize(torch.randn(b, h, seq_len, 128), 2, -1)
    beta = torch.rand(b, h, seq_len).sigmoid()
    q, k, v, beta = map(lambda x: x.cuda().to(torch.float32).requires_grad_(True), (q, k, v, beta))
    do = torch.rand_like(v)
    o2 = delta_rule_recurrence(q, k, v.clone(), beta)
    o2.backward(do, retain_graph=True)
    q_grad2, k_grad2, v_grad2, beta_grad2 = q.grad, k.grad, v.grad, beta.grad
    q.grad = k.grad = v.grad = beta.grad = None
    o, _ = fused_chunk_delta_rule(q, k, v, beta, 32)
    o.backward(do, retain_graph=True)
    q_grad, k_grad, v_grad, beta_grad = q.grad, k.grad, v.grad, beta.grad
    q.grad = k.grad = v.grad = beta.grad = None
    print((o - o2).abs().max())
    print((q_grad - q_grad2).abs().max())
    print((k_grad - k_grad2).abs().max())
    print((v_grad - v_grad2).abs().max())
    print((beta_grad - beta_grad2).abs().max())<|MERGE_RESOLUTION|>--- conflicted
+++ resolved
@@ -5,15 +5,10 @@
 import torch
 import triton
 import triton.language as tl
-<<<<<<< HEAD
-from fla.utils import custom_fwd_wrapper, custom_bwd_wrapper
-from fla.utils import get_available_device
-device = get_available_device()
-=======
->>>>>>> bc9b6c8f
+
 
 from fla.ops.delta_rule.utils import bwd_prepare_wy_repr, fwd_prepare_wy_repr
-from fla.utils import autocast_custom_bwd, autocast_custom_fwd, contiguous
+from fla.utils import autocast_custom_bwd, autocast_custom_fwd, contiguous, device
 
 
 # on-the-fly computation without materializing hidden statets into HBMs
@@ -332,11 +327,7 @@
 
     @staticmethod
     @contiguous
-<<<<<<< HEAD
-    @custom_fwd_wrapper(device_type=device)
-=======
-    @autocast_custom_fwd
->>>>>>> bc9b6c8f
+    @autocast_custom_fwd(device_type=device)
     def forward(ctx, q, k, v, beta, BT, initial_state, output_final_state, checkpoint_level=0):
         # lvl=1 will recompute ``fwd_prepare_wy_repr`` for saving memory.
         assert checkpoint_level in [0, 1]
@@ -353,12 +344,8 @@
         return o.to(q.dtype), final_state
 
     @staticmethod
-<<<<<<< HEAD
-    @custom_bwd_wrapper(device_type=device)
-=======
->>>>>>> bc9b6c8f
     @contiguous
-    @autocast_custom_bwd
+    @autocast_custom_bwd(device_type=device)
     def backward(ctx, do, d_final_state=None):
         q, k_origin, v, v_new, v_new2, d, beta, initial_state = ctx.saved_tensors
         chunk_size = ctx.chunk_size
