--- conflicted
+++ resolved
@@ -7,15 +7,9 @@
 import torch
 import triton
 import triton.language as tl
-<<<<<<< HEAD
-from typing import Optional, Tuple
-from fla.ops.generalized_delta_rule.dplr.wy_fast_fwd import fwd_prepare_wy_repr 
-from fla.utils import autocast_custom_bwd, autocast_custom_fwd, contiguous, tensor_cache
-from fla.ops.generalized_delta_rule.dplr.chunk_A_fwd import chunk_fwd_intra_dplr_fn 
 from fla.utils import device_capacity
-=======
->>>>>>> dc2e365f
-
+
+from fla.utils import device_capacity
 BK_LIST = [64, 128] if device_capacity else [16, 32]
 
 @triton.heuristics({
