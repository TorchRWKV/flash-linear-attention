--- conflicted
+++ resolved
@@ -6,14 +6,9 @@
 import torch
 import triton
 import triton.language as tl
-<<<<<<< HEAD
-from fla.utils import custom_fwd_wrapper, custom_bwd_wrapper
-from fla.utils import get_available_device
-device = get_available_device()
-=======
->>>>>>> bc9b6c8f
-
-from fla.utils import autocast_custom_bwd, autocast_custom_fwd, contiguous
+
+
+from fla.utils import autocast_custom_bwd, autocast_custom_fwd, contiguous, device
 
 
 @triton.jit
@@ -263,12 +258,8 @@
 class SimpleGLAFunction(torch.autograd.Function):
 
     @staticmethod
-<<<<<<< HEAD
-    @custom_fwd_wrapper(device_type=device)
-=======
->>>>>>> bc9b6c8f
     @contiguous
-    @autocast_custom_fwd
+    @autocast_custom_fwd(device_type=device)
     def forward(ctx, q, k, v, g, scale, initial_state, output_final_state):
         B, H, T, K, V = *q.shape, v.shape[-1]
         BT = 64
@@ -315,14 +306,10 @@
         ctx.save_for_backward(q, k, v, h, g)
         ctx.scale = scale
         return o.to(q.dtype), final_state
-    
+
     @staticmethod
-<<<<<<< HEAD
-    @custom_bwd_wrapper(device_type=device)
-=======
->>>>>>> bc9b6c8f
     @contiguous
-    @autocast_custom_bwd
+    @autocast_custom_bwd(device_type=device)
     def backward(ctx, do, dht=None):
         q, k, v, h, g = ctx.saved_tensors
 
