# -*- coding: utf-8 -*-

from .chunk import chunk_rwkv6
<<<<<<< HEAD
from .recurrent_fuse import fused_recurrent_rwkv6
from .recurrent_naive import native_recurrent_rwkv6
=======
from .fused_recurrent import fused_recurrent_rwkv6
>>>>>>> c538ba6c

__all__ = [
    'chunk_rwkv6',
    'fused_recurrent_rwkv6',
    'native_recurrent_rwkv6'
]<|MERGE_RESOLUTION|>--- conflicted
+++ resolved
@@ -1,12 +1,8 @@
 # -*- coding: utf-8 -*-
 
 from .chunk import chunk_rwkv6
-<<<<<<< HEAD
-from .recurrent_fuse import fused_recurrent_rwkv6
+from .fused_recurrent import fused_recurrent_rwkv6
 from .recurrent_naive import native_recurrent_rwkv6
-=======
-from .fused_recurrent import fused_recurrent_rwkv6
->>>>>>> c538ba6c
 
 __all__ = [
     'chunk_rwkv6',
