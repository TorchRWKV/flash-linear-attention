# -*- coding: utf-8 -*-

# Copyright (c) 2023, Songlin Yang

from typing import Tuple

import torch
import triton
import triton.language as tl
<<<<<<< HEAD
from fla.utils import custom_fwd_wrapper, custom_bwd_wrapper
from fla.utils import get_available_device
device = get_available_device()
=======
>>>>>>> bc9b6c8f

from fla.utils import autocast_custom_bwd, autocast_custom_fwd, contiguous

# on-the-fly computation without materializing hidden statets into HBMs


@triton.jit
def fused_recurrent_gla_fwd_kernel(
    # B: batch_size, H: n_heads, T: seq_len, D: d_head
    q,  # query [B, H, L, K]
    k,  # key [B, H, L, K]
    v,  # value [B, H, L, V]
    gk,  # log gate [B, H, L, K]
    gv,  # log gate [B, H, L, V]
    o,  # output [B, H, L, V]
    # initial hidden state initialization [B, H, K, V]
    h0,
    ht,  # final hidden state [B, H, K, V]
    s_qk_h,  # stride size: L * K
    s_vo_h,  # stride size: L * V
    scale,  # K ** -0.5
    B: tl.constexpr,
    H: tl.constexpr,
    T: tl.constexpr,
    K: tl.constexpr,
    V: tl.constexpr,
    BK: tl.constexpr,
    BV: tl.constexpr,
    USE_INITIAL_STATE: tl.constexpr,  # whether to use initial state
    STORE_FINAL_STATE: tl.constexpr,  # whether to store final state
    REVERSE: tl.constexpr,  # whether to do autoregressive modeling in the reverse direction
    USE_GK: tl.constexpr,  # whether to use gk
    USE_GV: tl.constexpr,  # whether to use gv
):
    # indices
    i_v, i_k, i_bh = tl.program_id(0), tl.program_id(1), tl.program_id(2)

    p_q = q + i_bh * s_qk_h + i_k * BK + tl.arange(0, BK) + ((T-1) * K if REVERSE else 0)
    p_k = k + i_bh * s_qk_h + i_k * BK + tl.arange(0, BK) + ((T-1) * K if REVERSE else 0)
    p_v = v + i_bh * s_vo_h + i_v * BV + tl.arange(0, BV) + ((T-1) * V if REVERSE else 0)
    p_o = o + (i_bh + i_k * B * H) * s_vo_h + i_v * BV + tl.arange(0, BV) + ((T-1) * V if REVERSE else 0)

    if USE_GK:
        p_gk = gk + i_bh * s_qk_h + i_k * BK + tl.arange(0, BK) + ((T-1) * K if REVERSE else 0)
    if USE_GV:
        p_gv = gv + i_bh * s_vo_h + i_v * BV + tl.arange(0, BV) + ((T-1) * V if REVERSE else 0)

    mask_bk = (i_k * BK + tl.arange(0, BK)) < K
    mask_bv = (i_v * BV + tl.arange(0, BV)) < V

    b_h = tl.zeros([BV, BK], dtype=tl.float32)

    mask_kv = mask_bk[None, :] & mask_bv[:, None]

    if USE_INITIAL_STATE:
        p_h0 = h0 + i_bh * K * V + (i_k * BK + tl.arange(0, BK)[None, :]) * V + (i_v * BV + tl.arange(0, BV)[:, None])
        b_h += tl.load(p_h0, mask=mask_kv, other=0).to(tl.float32)

    for _ in range(0, T):
        b_k = tl.load(p_k, mask=mask_bk, other=0).to(tl.float32)
        b_v = tl.load(p_v, mask=mask_bv, other=0).to(tl.float32)
        b_q = tl.load(p_q, mask=mask_bk, other=0).to(tl.float32) * scale
        if USE_GK:
            b_gk = tl.load(p_gk, mask=mask_bk, other=0).to(tl.float32)
            b_h = b_h * tl.exp(b_gk[None, :])
        if USE_GV:
            b_gv = tl.load(p_gv, mask=mask_bv, other=0).to(tl.float32)
            b_h = b_h * tl.exp(b_gv[:, None])
        b_h += b_k[None, :] * b_v[:, None]
        b_o = b_h * b_q[None, :]
        b_o = tl.sum(b_o, axis=1)
        tl.store(p_o, b_o.to(p_o.dtype.element_ty), mask=mask_bv)
        p_q += -K if REVERSE else K
        p_k += -K if REVERSE else K
        p_o += -V if REVERSE else V
        p_v += -V if REVERSE else V
        if USE_GK:
            p_gk += -K if REVERSE else K
        if USE_GV:
            p_gv += -V if REVERSE else V

    if STORE_FINAL_STATE:
        p_ht = ht + i_bh * K * V + (i_k * BK + tl.arange(0, BK)[None, :]) * V + (i_v * BV + tl.arange(0, BV)[:, None])
        tl.store(p_ht, b_h.to(p_ht.dtype.element_ty), mask=mask_kv)


# Similar to Algorithm1 of https://arxiv.org/abs/2006.16236
@triton.jit
def fused_recurrent_gla_bwd_kernel(
    # B: batch_size, H: n_heads, T: seq_len, D: d_head
    # NV: number of split in the V dimension. NK: number of split in the K dimension
    q,  # query [B, H, L, K]
    k,  # key [B, H, L, V]
    v,  # value [B, H, L, V]
    gk,  # log gate [B, H, L, K] \alpha
    gv,  # log gate [B, H, L, V] \bete
    do,  # gradient of output [B, H, L, V]
    dq,  # gradient of query [NV, B, H, L, K]
    dk,  # gradient of key [NV, B, H, L, K]
    dv,  # gradient of value [NK, B, H, L, V]
    dh0,
    h0,
    s_qk_h,  # stride size: L * K
    s_vo_h,  # stride size: L * V
    scale,  # K ** -0.5
    B,
    H,
    T,
    K: tl.constexpr,
    V: tl.constexpr,
    BK: tl.constexpr,
    BV: tl.constexpr,
    USE_INITIAL_STATE: tl.constexpr,  # whether to use initial state
    REVERSE: tl.constexpr,  # whether to do autoregressive modeling in the reverse direction
    USE_GK: tl.constexpr,  # whether to use gk
    USE_GV: tl.constexpr,  # whether to use gv
):
    i_v, i_k, i_bh = tl.program_id(0), tl.program_id(1), tl.program_id(2)

    p_q = q + i_bh * s_qk_h + i_k * BK + tl.arange(0, BK) + ((T-1) * K if REVERSE else 0)
    p_k = k + i_bh * s_qk_h + i_k * BK + tl.arange(0, BK) + ((T-1) * K if REVERSE else 0)
    p_v = v + i_bh * s_vo_h + i_v * BV + tl.arange(0, BV) + ((T-1) * V if REVERSE else 0)
    p_do = do + i_bh * s_vo_h + i_v * BV + tl.arange(0, BV) + ((T-1) * V if REVERSE else 0)
    p_dq = dq + (i_bh + i_v * B * H) * s_qk_h + i_k * BK + tl.arange(0, BK) + ((T-1) * K if REVERSE else 0)
    if USE_GK:
        p_gk = gk + i_bh * s_qk_h + i_k * BK + tl.arange(0, BK) + ((T-1) * K if REVERSE else 0)
    if USE_GV:
        p_gv = gv + i_bh * s_vo_h + i_v * BV + tl.arange(0, BV) + ((T-1) * V if REVERSE else 0)
    mask_bk = i_k * BK + tl.arange(0, BK) < K
    mask_bv = i_v * BV + tl.arange(0, BV) < V
    mask_kv = mask_bk[:, None] & mask_bv[None, :]
    b_h = tl.zeros([BK, BV], dtype=tl.float32)

    if USE_INITIAL_STATE:
        p_h0 = h0 + i_bh * K * V + (i_k * BK + tl.arange(0, BK)[:, None]) * V + (i_v * BV + tl.arange(0, BV)[None, :])
        b_h += tl.load(p_h0, mask=mask_kv, other=0).to(tl.float32)

    for i in range(0, T):
        b_k = tl.load(p_k, mask=mask_bk, other=0).to(tl.float32)
        b_v = tl.load(p_v, mask=mask_bv, other=0).to(tl.float32)
        b_do = tl.load(p_do, mask=mask_bv, other=0).to(tl.float32)
        if USE_GK:
            b_gk = tl.load(p_gk, mask=mask_bk, other=0).to(tl.float32)
            b_h = b_h * tl.exp(b_gk[:, None])
        if USE_GV:
            b_gv = tl.load(p_gv, mask=mask_bv, other=0).to(tl.float32)
            b_h = b_h * tl.exp(b_gv[None, :])
        b_h += b_k[:, None] * b_v[None, :]
        b_dq = b_h * b_do[None, :]
        d_q = tl.sum(b_dq, axis=1) * scale
        tl.store(p_dq, d_q.to(p_dq.dtype.element_ty), mask=mask_bk)

        p_k += -K if REVERSE else K
        p_v += -V if REVERSE else V
        p_q += -K if REVERSE else K
        p_do += -V if REVERSE else V
        p_dq += -K if REVERSE else K
        if USE_GK:
            p_gk += -K if REVERSE else K
        if USE_GV:
            p_gv += -V if REVERSE else V

    # sync threads
    tl.debug_barrier()

    p_q = q + i_bh * s_qk_h + i_k * BK + tl.arange(0, BK) + ((T - 1) * K if not REVERSE else 0)
    p_k = k + i_bh * s_qk_h + i_k * BK + tl.arange(0, BK) + ((T - 1) * K if not REVERSE else 0)
    p_v = v + i_bh * s_vo_h + i_v * BV + tl.arange(0, BV) + ((T - 1) * V if not REVERSE else 0)
    p_do = do + i_bh * s_vo_h + i_v * BV + tl.arange(0, BV) + ((T - 1) * V if not REVERSE else 0)
    p_dk = dk + (i_bh + i_v * B * H) * s_qk_h + i_k * BK + tl.arange(0, BK) + ((T - 1) * K if not REVERSE else 0)
    p_dv = dv + (i_bh + i_k * B * H) * s_vo_h + i_v * BV + tl.arange(0, BV) + ((T - 1) * V if not REVERSE else 0)
    if USE_GK:
        p_gk = gk + i_bh * s_qk_h + i_k * BK + tl.arange(0, BK) + ((T - 1) * K if not REVERSE else 0)
    if USE_GV:
        p_gv = gv + i_bh * s_vo_h + i_v * BV + tl.arange(0, BV) + ((T - 1) * V if not REVERSE else 0)

    b_dh = tl.zeros([BK, BV], dtype=tl.float32)

    for _ in range(T):
        b_do = tl.load(p_do, mask=mask_bv, other=0).to(tl.float32)
        b_q = tl.load(p_q, mask=mask_bk, other=0).to(tl.float32) * scale
        b_k = tl.load(p_k, mask=mask_bk, other=0).to(tl.float32)
        b_v = tl.load(p_v, mask=mask_bv, other=0).to(tl.float32)
        b_dh += b_q[:, None] * b_do[None, :]
        d_k = tl.sum(b_dh * b_v[None, :], axis=1)
        d_v = tl.sum(b_dh * b_k[:, None], axis=0)
        if USE_GK:
            b_gk = tl.load(p_gk, mask=mask_bk, other=0).to(tl.float32)
            b_dh *= tl.exp(b_gk)[:, None]
        if USE_GV:
            b_gv = tl.load(p_gv, mask=mask_bv, other=0).to(tl.float32)
            b_dh *= tl.exp(b_gv)[None, :]
        tl.store(p_dk, d_k.to(p_dk.dtype.element_ty), mask=mask_bk)
        tl.store(p_dv, d_v.to(p_dv.dtype.element_ty), mask=mask_bv)

        p_q += K if REVERSE else -K
        p_k += K if REVERSE else -K
        p_v += V if REVERSE else -V
        p_do += V if REVERSE else -V
        p_dk += K if REVERSE else -K
        p_dv += V if REVERSE else -V
        if USE_GK:
            p_gk += K if REVERSE else -K
        if USE_GV:
            p_gv += V if REVERSE else -V

    if USE_INITIAL_STATE:
        p_dh0 = dh0 + i_bh * K * V + (i_k * BK + tl.arange(0, BK)[:, None]) * V + (i_v * BV + tl.arange(0, BV)[None, :])
        tl.store(p_dh0, b_dh.to(p_dh0.dtype.element_ty), mask=mask_kv)


class FusedRecurrentGLAFunction(torch.autograd.Function):
    
    @staticmethod
    @contiguous
<<<<<<< HEAD
    @custom_fwd_wrapper(device_type=device)
=======
    @autocast_custom_fwd
>>>>>>> bc9b6c8f
    def forward(ctx, q, k, v, gk, gv, scale=None, initial_state=None, output_final_state=False, reverse=False):
        B, H, T, K, V = *q.shape, v.shape[-1]
        # default scale
        if scale is None:
            scale = K ** -0.5

        BK, BV = min(K, 64), min(V, 64)
        NK, NV = triton.cdiv(K, BK), triton.cdiv(V, BV)
        num_stages = 1
        num_warps = 1

        o = q.new_empty(NK, B, H, T, V, dtype=torch.float32)

        if output_final_state:
            final_state = q.new_empty(B, H, K, V)
        else:
            final_state = None

        grid = (NV, NK, B * H)
        fused_recurrent_gla_fwd_kernel[grid](
            q, k, v, gk, gv, o, initial_state, final_state,
            q.stride(1), v.stride(1),
            scale,
            B=B, H=H, T=T, K=K, V=V,
            BK=BK, BV=BV,
            USE_INITIAL_STATE=initial_state is not None,
            STORE_FINAL_STATE=final_state is not None,
            USE_GK=gk is not None,
            USE_GV=gv is not None,
            REVERSE=reverse,
            num_warps=num_warps,
            num_stages=num_stages
        )

        o = o.sum(0)
        ctx.save_for_backward(q, k, v, gk, gv, initial_state, o)
        ctx.scale = scale
        ctx.reverse = reverse
        # we do not need the gradient of the final state from the next chunk
        # similiar to Trunctated BPTT
        if final_state is not None:
            final_state = final_state.detach()
        return o.to(q.dtype), final_state

    @staticmethod
    @contiguous
<<<<<<< HEAD
    @custom_bwd_wrapper(device_type=device)
=======
    @autocast_custom_bwd
>>>>>>> bc9b6c8f
    def backward(ctx, do, dht=None):
        q, k, v, gk, gv, initial_state, o = ctx.saved_tensors
        batch_size, n_heads, seq_len, K = q.shape
        V = v.shape[-1]
        scale = ctx.scale

        BK, BV = min(K, 64), min(V, 64)
        NK, NV = triton.cdiv(K, BK), triton.cdiv(V, BV)
        num_stages = 1
        num_warps = 1

        dq = q.new_empty(NV, batch_size, n_heads, seq_len, K, dtype=torch.float32)
        dk = q.new_empty(NV, batch_size, n_heads, seq_len, K, dtype=torch.float32)
        dv = q.new_empty(NK, batch_size, n_heads, seq_len, V, dtype=torch.float32)
        dh0 = torch.empty_like(initial_state)if initial_state is not None else None
        grid = (NV, NK, batch_size * n_heads)

        fused_recurrent_gla_bwd_kernel[grid](
            q, k, v, gk, gv, do, dq, dk, dv, dh0, initial_state,
            q.stride(1),
            v.stride(1), scale,
            B=batch_size, H=n_heads, T=seq_len, K=K, V=V, BK=BK, BV=BV,
            num_warps=num_warps,
            num_stages=num_stages,
            USE_INITIAL_STATE=initial_state is not None,
            REVERSE=ctx.reverse,
            USE_GK=gk is not None,
            USE_GV=gv is not None
        )
        dq = dq.sum(0)
        dk = dk.sum(0)
        dv = dv.sum(0)
        if gk is not None:
            _dgk = dq * q.float() - dk * k.float()
            if ctx.reverse:
                dgk = _dgk.cumsum(-2)
            else:
                _dgk_cumsum = _dgk.cumsum(-2)
                dgk = _dgk + _dgk_cumsum[:, :, -1, None] - _dgk_cumsum
        else:
            dgk = None

        if gv is not None:
            _dgv = do.float() * o.float() - dv * v.float()
            if ctx.reverse:
                dgv = _dgv.cumsum(-2)
            else:
                _dgv_cumsum = _dgv.cumsum(-2)
                dgv = _dgv + _dgv_cumsum[:, :, -1, None] - _dgv_cumsum
        else:
            dgv = None

        return dq.to(q.dtype), dk.to(k.dtype), dv.to(v.dtype), dgk, dgv, None, dh0, None, None


# if scale is None, use K ** -0.5 by default. Otherwise specify the scale yourself. e.g. scale = 1.0
def fused_recurrent_gla(
    q: torch.Tensor,
    k: torch.Tensor,
    v: torch.Tensor,
    gk: torch.Tensor = None,
    gv: torch.Tensor = None,
    scale: int = -1,
    initial_state: torch.Tensor = None,
    output_final_state: bool = False,
    causal: bool = True
) -> Tuple[torch.Tensor, torch.Tensor]:
    if scale == -1:
        scale = q.shape[-1] ** -0.5
    if causal:
        o, final_state = FusedRecurrentGLAFunction.apply(q, k, v, gk, gv, scale, initial_state, output_final_state)
        return o, final_state
    else:
        # do not support initial_state yet. looks very strange for bidirectional modeling
        assert initial_state is None
        assert output_final_state is False
        o, final_state = FusedRecurrentGLAFunction.apply(q, k, v, gk, gv, scale, initial_state, output_final_state, False)
        o_reversed, final_state = FusedRecurrentGLAFunction.apply(
            q, k, v, gk, gv, scale, initial_state, output_final_state, True)
        return o, o_reversed<|MERGE_RESOLUTION|>--- conflicted
+++ resolved
@@ -7,14 +7,9 @@
 import torch
 import triton
 import triton.language as tl
-<<<<<<< HEAD
-from fla.utils import custom_fwd_wrapper, custom_bwd_wrapper
-from fla.utils import get_available_device
-device = get_available_device()
-=======
->>>>>>> bc9b6c8f
-
-from fla.utils import autocast_custom_bwd, autocast_custom_fwd, contiguous
+
+
+from fla.utils import autocast_custom_bwd, autocast_custom_fwd, contiguous, device
 
 # on-the-fly computation without materializing hidden statets into HBMs
 
@@ -225,14 +220,10 @@
 
 
 class FusedRecurrentGLAFunction(torch.autograd.Function):
-    
+
     @staticmethod
     @contiguous
-<<<<<<< HEAD
-    @custom_fwd_wrapper(device_type=device)
-=======
-    @autocast_custom_fwd
->>>>>>> bc9b6c8f
+    @autocast_custom_fwd(device_type=device)
     def forward(ctx, q, k, v, gk, gv, scale=None, initial_state=None, output_final_state=False, reverse=False):
         B, H, T, K, V = *q.shape, v.shape[-1]
         # default scale
@@ -279,11 +270,7 @@
 
     @staticmethod
     @contiguous
-<<<<<<< HEAD
-    @custom_bwd_wrapper(device_type=device)
-=======
-    @autocast_custom_bwd
->>>>>>> bc9b6c8f
+    @autocast_custom_bwd(device_type=device)
     def backward(ctx, do, dht=None):
         q, k, v, gk, gv, initial_state, o = ctx.saved_tensors
         batch_size, n_heads, seq_len, K = q.shape
