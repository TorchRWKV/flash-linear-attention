--- conflicted
+++ resolved
@@ -57,7 +57,6 @@
     b_q = tl.load(p_q, boundary_check=(0, 1))
     b_q = (b_q * scale).to(b_q.dtype)
     b_o = tl.zeros([BTL, BV], dtype=tl.float32)
-<<<<<<< HEAD
 
     # Q block and K block have no overlap
     # no need for mask, thereby saving flops
@@ -82,32 +81,6 @@
     # # sync threads, easy for compiler to optimize
     # tl.debug_barrier()
 
-=======
-
-    # Q block and K block have no overlap
-    # no need for mask, thereby saving flops
-    for _ in range(0, i_c * BTL, BTS):
-        # [BK, BTS]
-        b_k = tl.load(p_k, boundary_check=(0, 1))
-        # [BTS, BV]
-        b_v = tl.load(p_v, boundary_check=(0, 1))
-        # [BTL, BTS]
-        b_s = tl.dot(b_q, (b_k), allow_tf32=False) * d_h[None, :]
-        # [BQ, BD]
-        b_o = b_o * tl.math.exp2(b_b * BTS)
-        b_o = b_o + tl.dot(b_s.to(b_v.dtype), b_v, allow_tf32=False)
-        p_k = tl.advance(p_k, (0, BTS))
-        p_v = tl.advance(p_v, (BTS, 0))
-
-    # # rescale interchunk output
-    tl.debug_barrier()
-    o_q = tl.arange(0, BTL)
-    d_q = tl.math.exp2(tl.arange(0, BTL) * b_b)
-    b_o *= d_q[:, None]
-    # # sync threads, easy for compiler to optimize
-    # tl.debug_barrier()
-
->>>>>>> 89887583
     o_k = tl.arange(0, BTS)
     p_k = tl.make_block_ptr(k + i_bh * s_qk_h, (DK, T),
                             (s_qk_d, s_qk_t), (i_k * BK, i_c * BTL), (BK, BTS), (0, 1))
@@ -292,13 +265,8 @@
         q, k, v, do, dk, dv, s_qk_h, s_qk_t, s_qk_d, s_vo_h,
         s_vo_t, s_vo_d, B, H, T, scale, BTL, BTS, BK, BV, DK, DV
     )
-<<<<<<< HEAD
-
-
-=======
-
-
->>>>>>> 89887583
+
+
 class ParallelRetentionFunction(torch.autograd.Function):
     @staticmethod
     @contiguous
