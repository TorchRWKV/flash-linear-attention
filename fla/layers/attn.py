--- conflicted
+++ resolved
@@ -23,13 +23,6 @@
     from flash_attn.bert_padding import (index_first_axis, pad_input,
                                          unpad_input)
 except ImportError:
-<<<<<<< HEAD
-=======
-    warnings.warn(
-        "Flash Attention is not installed. Please install it via `pip install flash-attn --no-build-isolation`",
-        category=ImportWarning
-    )
->>>>>>> 5ff82ac5
     flash_attn_func = None
 
 logger = logging.get_logger(__name__)
