# -*- coding: utf-8 -*-

from typing import Optional

import torch
import triton
import triton.language as tl
<<<<<<< HEAD
from fla.utils import custom_fwd_wrapper, custom_bwd_wrapper
from fla.utils import get_available_device
device = get_available_device()
=======
>>>>>>> bc9b6c8f

from fla.utils import autocast_custom_bwd, autocast_custom_fwd, contiguous

# on-the-fly computation without materializing hidden statets into HBMs


@triton.jit
def fused_chunk_based_fwd_kernel(
    q,  # query [B, H, L, K]
    k,  # key [B, H, L, V]
    v,  # value [B, H, L, V]
    o,  # output [B, H, L, V]
    z,  # normalizer [B, H, L, 1]
    s_qk_h,  # stride size: L * K
    s_qk_t,  # stride size: K
    s_qk_d,  # stride size: 1
    s_vo_h,  # stride size: L * V
    s_vo_t,  # stride size: V
    s_vo_d,  # stride size: 1
    scale,  # K ** -0.5
    B: tl.constexpr,  # batch size
    H: tl.constexpr,  # H
    T: tl.constexpr,  # T
    K: tl.constexpr,  # K
    V: tl.constexpr,  # V
    BT: tl.constexpr,  # BLOCK SIZE along the sequence dimension, a.k.a. chunk size
    BK: tl.constexpr,  # BLOCK SIZE along the K dimension
    BV: tl.constexpr,  # BLOCK SIZE along the V dimension
):
    # indices
    i_v, i_k, i_bh = tl.program_id(0), tl.program_id(1), tl.program_id(2)

    o_i = tl.arange(0, BT)

    # [BT, BT]
    m_s = o_i[:, None] >= o_i[None, :]

    # [BV], zero-order taylor expansion
    b_h_0o = tl.zeros([BV], dtype=tl.float32)
    # [BK, BV], first-order taylor expansion
    b_h_1o = tl.zeros([BK, BV], dtype=tl.float32)
    # [BK, BK, BV] second-order taylor expansion
    b_h_2o = tl.zeros([BK*BK, BV], dtype=tl.float32)

    # make block pointers
    p_q = tl.make_block_ptr(q + i_bh * s_qk_h, (T, K), (s_qk_t, s_qk_d), (0, i_k * BK), (BT, BK), (1, 0))
    p_k = tl.make_block_ptr(k + i_bh * s_qk_h, (K, T), (s_qk_d, s_qk_t), (i_k * BK, 0), (BK, BT), (0, 1))
    p_v = tl.make_block_ptr(v + i_bh * s_vo_h, (T, V), (s_vo_t, s_vo_d), (0, i_v * BV), (BT, BV), (1, 0))
    p_o = tl.make_block_ptr(o + (i_bh + i_k*B*H) * s_vo_h, (T, V), (s_vo_t, s_vo_d), (0, i_v * BV), (BT, BV), (1, 0))

    p_z = z + (i_bh + i_k * B * H) * T + tl.arange(0, BT)
    k_2o = tl.zeros([1, BK * BK], dtype=tl.float32)
    k_1o = tl.zeros([1, BK], dtype=tl.float32)
    k_0o = 0

    for i in range(0, tl.cdiv(T, BT)):
        # [BK, BT]
        b_k = tl.load(p_k, boundary_check=(0, 1))
        # [BK*BK, BT]
        b_k_2o = b_k[:, None, :] * b_k[None, :, :]
        b_k_2o = tl.reshape(b_k_2o, [BK * BK, BT]).to(b_k.dtype)
        # [BT, BV]
        b_v = tl.load(p_v, boundary_check=(0, 1))
        # [BT, BK]
        b_q = (tl.load(p_q, boundary_check=(0, 1)) * scale).to(b_k.dtype)
        b_o = tl.zeros([BT, BV], dtype=tl.float32)
        b_z = tl.zeros([BT], dtype=tl.float32)

        # interchunk
        # zero-order
        b_o += b_h_0o
        b_z += k_0o
        # first-order
        b_o += tl.dot(b_q, b_h_1o.to(b_q.dtype), allow_tf32=False)
        b_z += tl.sum(b_q * k_1o, axis=1)
        # second-order
        b_q_2o = b_q[:, :, None] * b_q[:, None, :]
        b_q_2o = tl.reshape(b_q_2o, [BT, BK * BK]).to(b_k.dtype)
        b_o += tl.dot(b_q_2o, b_h_2o.to(b_q_2o.dtype), allow_tf32=False) * 0.5
        b_z += tl.sum(b_q_2o * k_2o, axis=1) * 0.5

        # update running statistics
        k_1o += tl.sum(b_k, axis=1)[None, :]
        k_2o += tl.sum(b_k_2o, axis=1)[None, :]
        k_0o += BT

        # intrachunk
        # [BT, BT]
        b_s = tl.dot(b_q, b_k, allow_tf32=False)
        b_s = 1 + b_s + 0.5 * b_s * b_s
        b_s = tl.where(m_s, b_s, 0)
        b_z += tl.sum(b_s, axis=1)
        b_o += tl.dot(b_s.to(b_q.dtype), b_v, allow_tf32=False)
        # [TB, BV]
        tl.store(p_o, b_o.to(p_o.dtype.element_ty), boundary_check=(0, 1))
        tl.store(p_z, b_z.to(p_z.dtype.element_ty), mask=(i * BT + tl.arange(0, BT)) < T)

        # update hidden state
        # [BK, BV]
        b_h_2o = b_h_2o + tl.dot(b_k_2o.to(b_v.dtype), b_v, allow_tf32=False)
        b_h_1o = b_h_1o + tl.dot(b_k, b_v, allow_tf32=False)
        b_h_0o = b_h_0o + tl.sum(b_v, axis=0)

        p_q = tl.advance(p_q, (BT, 0))
        p_k = tl.advance(p_k, (0, BT))
        p_v = tl.advance(p_v, (BT, 0))
        p_o = tl.advance(p_o, (BT, 0))
        p_z += BT


# Similar to Algorithm1 of https://arxiv.org/abs/2006.16236
@triton.jit
def fused_chunk_based_bwd_kernel(
    # NV: number of split in the V dimension. NK: number of split in the K dimension
    q,  # query [B, H, L, K]
    k,  # key [B, H, L, V]
    v,  # value [B, H, L, V]
    do,  # gradient of output [B, H, L, V]
    dz,  # gradient of normalizer [B, H, L]
    dq,  # gradient of query [NV, B, H, L, K]
    dk,  # gradient of key [NV, B, H, L, K]
    dv,  # gradient of value [NK, B, H, L, V]
    s_qk_h,  # stride size: L * K
    s_qk_t,  # stride size: K
    s_qk_d,  # stride size: 1
    s_vo_h,  # stride size: L * V
    s_vo_t,  # stride size: V
    s_vo_d,  # stride size: 1
    scale,  # K ** -0.5
    B: tl.constexpr,  # B
    H: tl.constexpr,  # H
    T: tl.constexpr,  # T
    K: tl.constexpr,  # K
    V: tl.constexpr,  # V
    BT: tl.constexpr,  # BLOCK SIZE along the sequence dimension, a.k.a. chunk size
    BK: tl.constexpr,  # BLOCK SIZE along the K dimension
    BV: tl.constexpr,  # BLOCK SIZE along the V dimension
):
    i_v, i_k, i_bh = tl.program_id(0), tl.program_id(1), tl.program_id(2)

    o_i = tl.arange(0, BT)
    m_s = o_i[:, None] >= o_i[None, :]

    # [BV], zero-order taylor expansion
    # b_h_0o = tl.zeros([BV], dtype=tl.float32)
    # [BK, BV], first-order taylor expansion
    b_h_1o = tl.zeros([BV, BK], dtype=tl.float32)
    # [BK, BK, BV] second-order taylor expansion
    b_h_2o = tl.zeros([BV, BK*BK], dtype=tl.float32)

    k_1o = tl.zeros([1, BK], dtype=tl.float32)
    k_2o = tl.zeros([1, BK * BK], dtype=tl.float32)

    for i in range(0, tl.cdiv(T, BT)):
        p_q = tl.make_block_ptr(q + i_bh * s_qk_h, (T, K), (s_qk_t, s_qk_d), (i * BT, i_k * BK), (BT, BK), (1, 0))
        p_k = tl.make_block_ptr(k + i_bh * s_qk_h, (T, K), (s_qk_t, s_qk_d), (i * BT, i_k * BK), (BT, BK), (1, 0))
        p_v = tl.make_block_ptr(v + i_bh * s_vo_h, (V, T), (s_vo_d, s_vo_t), (i_v * BV, i * BT), (BV, BT), (0, 1))
        p_do = tl.make_block_ptr(do + i_bh * s_vo_h, (T, V), (s_vo_t, s_vo_d), (i * BT, i_v * BV), (BT, BV), (1, 0))
        p_dq = tl.make_block_ptr(dq + (i_bh + i_v*B*H) * s_qk_h, (T, K), (s_qk_t, s_qk_d), (i*BT, i_k*BK), (BT, BK), (1, 0))
        p_dz = dz + (i_bh) * T + tl.arange(0, BT) + i * BT
        b_dq = tl.zeros([BT, BK], dtype=tl.float32)

        # load tensors
        # [BT, BK]
        b_q = tl.load(p_q, boundary_check=(0, 1))
        b_q = (b_q * scale).to(b_q.dtype)
        b_k = tl.load(p_k, boundary_check=(0, 1))
        b_do = tl.load(p_do, boundary_check=(0, 1)).to(b_q.dtype)
        b_dz = tl.load(p_dz, mask=(tl.arange(0, BT) + i * BT) < T)
        # [BV, BT]
        b_v = tl.load(p_v, boundary_check=(0, 1))

        # inter-chunk
        b_dq += tl.dot(b_do, (b_h_1o).to(b_do.dtype), allow_tf32=False)
        if i_v == 0:
            b_dq += b_dz[:, None] * k_1o
        b_dq_2o = tl.dot(b_do, (b_h_2o).to(b_do.dtype), allow_tf32=False) * 0.5
        if i_v == 0:
            b_dq_2o += (b_dz[:, None] * k_2o) * 0.5
        b_dq_2o = tl.reshape(b_dq_2o, [BT, BK, BK])
        b_dq += tl.sum(b_dq_2o * b_q[:, :, None], axis=1)
        b_dq += tl.sum(b_dq_2o * b_q[:, None, :], axis=2)
        b_dq *= scale

        # intra-chunk
        # [BT, BT]
        b_ds = tl.dot(b_do, b_v, allow_tf32=False)
        if i_v == 0:
            b_ds += b_dz[:, None]
        b_ds = tl.where(m_s, b_ds, 0) * scale
        b_s = tl.dot(b_q, tl.trans(b_k), allow_tf32=False)
        b_s = tl.where(m_s, b_s, 0)
        b_dq += tl.dot((b_ds * (1 + b_s)).to(b_q.dtype), b_k, allow_tf32=False)

        # store
        tl.store(p_dq, b_dq.to(p_dq.dtype.element_ty), boundary_check=(0, 1))

        # update hidden state
        # [BT, BK*BK]
        b_k_2o = b_k[:, :, None] * b_k[:, None, :]
        b_k_2o = tl.reshape(b_k_2o, [BT, BK * BK]).to(b_k.dtype)
        # [BV, BK*BK]
        b_h_2o = b_h_2o + tl.dot(b_v, b_k_2o.to(b_v.dtype), allow_tf32=False)
        # [BV, BK]
        b_h_1o = b_h_1o + tl.dot(b_v, b_k, allow_tf32=False)

        if i_v == 0:
            # update running statistics
            k_1o += tl.sum(b_k, axis=0)[None, :]
            k_2o += tl.sum(b_k_2o, axis=0)[None, :]

    tl.debug_barrier()
    b_h_1o = None
    b_h_2o = None

    # [BK, BV], first-order taylor expansion
    b_dh_1o = tl.zeros([BK, BV], dtype=tl.float32)
    # [BK, BK, BV] second-order taylor expansion
    b_dh_2o = tl.zeros([BK*BK, BV], dtype=tl.float32)
    b_dh_0o = tl.zeros([BV], dtype=tl.float32)
    m_s = tl.arange(0, BT)[:, None] <= tl.arange(0, BT)[None, :]

    dq_1o = tl.zeros([1, BK], dtype=tl.float32)
    dq_2o = tl.zeros([BK * BK, 1], dtype=tl.float32)

    for i in range(tl.cdiv(T, BT) * BT - BT, -BT, -BT):
        p_q = tl.make_block_ptr(q + i_bh * s_qk_h, (K, T), (s_qk_d, s_qk_t), (i_k * BK, i), (BK, BT), (0, 1))
        p_k = tl.make_block_ptr(k + i_bh * s_qk_h, (T, K), (s_qk_t, s_qk_d), (i, i_k * BK), (BT, BK), (1, 0))
        p_v = tl.make_block_ptr(v + i_bh * s_vo_h, (T, V), (s_vo_t, s_vo_d), (i, i_v * BV), (BT, BV), (1, 0))
        p_do = tl.make_block_ptr(do + i_bh * s_vo_h, (T, V), (s_vo_t, s_vo_d), (i, i_v * BV), (BT, BV), (1, 0))
        p_dk = tl.make_block_ptr(dk + (i_bh+i_v*B*H) * s_qk_h, (T, K), (s_qk_t, s_qk_d), (i, i_k*BK), (BT, BK), (1, 0))
        p_dv = tl.make_block_ptr(dv + (i_bh+i_k*B*H) * s_vo_h, (T, V), (s_vo_t, s_vo_d), (i, i_v*BV), (BT, BV), (1, 0))
        p_dz = dz + (i_bh) * T + tl.arange(0, BT) + i

        b_dk = tl.zeros([BT, BK], dtype=tl.float32)
        b_dv = tl.zeros([BT, BV], dtype=tl.float32)

        b_q = tl.load(p_q, boundary_check=(0, 1))
        b_k = tl.load(p_k, boundary_check=(0, 1))
        b_v = tl.load(p_v, boundary_check=(0, 1))
        b_do = tl.load(p_do, boundary_check=(0, 1)).to(b_q.dtype)
        b_dz = tl.load(p_dz, mask=(tl.arange(0, BT)+i) < T)
        b_q = (b_q * scale).to(b_k.dtype)

        # intra chunk
        b_ds = tl.dot(b_v, tl.trans(b_do), allow_tf32=False)
        if i_v == 0:
            b_ds += b_dz[None, :]
        b_ds = tl.where(m_s, b_ds, 0)
        b_s = tl.dot(b_k, b_q, allow_tf32=False)
        b_s2 = 1 + b_s + 0.5 * b_s * b_s
        b_s = tl.where(m_s, b_s, 0)
        b_s2 = tl.where(m_s, b_s2, 0)
        b_ds *= (1+b_s)

        b_dk += tl.dot(b_ds.to(b_k.dtype), tl.trans(b_q), allow_tf32=False)
        b_dv += tl.dot(b_s2.to(b_do.dtype), b_do, allow_tf32=False)

        # inter chunk
        b_k_2o = b_k[:, :, None] * b_k[:, None, :]
        b_k_2o = tl.reshape(b_k_2o, [BT, BK * BK]).to(b_k.dtype)

        b_dv += tl.dot(b_k, b_dh_1o.to(b_k.dtype), allow_tf32=False)
        b_dv += tl.dot(b_k_2o, b_dh_2o.to(b_k.dtype), allow_tf32=False)
        b_dv += b_dh_0o

        b_dk += tl.dot(b_v, tl.trans(b_dh_1o).to(b_k.dtype), allow_tf32=False)

        if i_v == 0:
            b_dk += dq_1o

        b_dk_2o = tl.dot(b_dh_2o.to(b_k.dtype), tl.trans(b_v), allow_tf32=False)
        if i_v == 0:
            b_dk_2o += dq_2o
        b_dk_2o = tl.reshape(b_dk_2o, [BK, BK, BT])
        b_k_fp32 = tl.trans(b_k.to(tl.float32))
        b_dk2 = tl.sum(b_dk_2o * b_k_fp32[:, None, :], axis=0)
        b_dk2 += tl.sum(b_dk_2o * b_k_fp32[None, :, :], axis=1)
        b_dk += tl.trans(b_dk2)

        # hidden state update
        b_dh_0o += tl.sum(b_do, axis=0)
        b_dh_1o = b_dh_1o + tl.dot(b_q, b_do, allow_tf32=False)
        b_q_2o = b_q[None, :, :] * b_q[:, None, :]
        b_q_2o = tl.reshape(b_q_2o, [BK * BK, BT]).to(b_k.dtype)
        b_dh_2o = b_dh_2o + tl.dot(b_q_2o, b_do, allow_tf32=False) * 0.5

        if i_v == 0:
            dq_1o += (tl.sum(b_dz[None, :] * b_q, axis=1))[None, :]
            dq_2o += (tl.sum(b_dz[None, :] * b_q_2o, axis=1) * 0.5)[:, None]

        tl.store(p_dk, b_dk.to(p_dk.dtype.element_ty), boundary_check=(0, 1))
        tl.store(p_dv, b_dv.to(p_dv.dtype.element_ty), boundary_check=(0, 1))


class FusedChunkBasedFunction(torch.autograd.Function):

    @staticmethod
    @contiguous
<<<<<<< HEAD
    @custom_fwd_wrapper(device_type=device)
=======
    @autocast_custom_fwd
>>>>>>> bc9b6c8f
    def forward(ctx, q, k, v, scale=1):
        B, H, T, K, V = *k.shape, v.shape[-1]

        scale = scale
        BT = 16
        BK, BV = min(K, 16), min(V, 32)
        BK, BV = max(BK, 16), max(BV, 16)
        NK, NV = triton.cdiv(K, BK), triton.cdiv(V, BV)

        num_warps = 4

        # the norm of o might explode, so we need to use float32 here
        o = q.new_empty(NK, B, H, T, V, dtype=torch.float32)
        z = q.new_empty(NK, B, H, T, dtype=torch.float32)

        grid = (NV, NK, B * H)
        fused_chunk_based_fwd_kernel[grid](
            q, k, v, o, z,
            q.stride(1), q.stride(2), q.stride(3),
            v.stride(1), v.stride(2), v.stride(3),
            scale,
            B=B, H=H, T=T, K=K, V=V, BT=BT, BK=BK, BV=BV,
            num_warps=num_warps,
        )
        o = o.sum(0)
        z = z.sum(0)
        ctx.save_for_backward(q, k, v)
        ctx.scale = scale
        return o.to(q.dtype), z.to(z.dtype)

    @staticmethod
    @contiguous
<<<<<<< HEAD
    @custom_bwd_wrapper(device_type=device)
=======
    @autocast_custom_bwd
>>>>>>> bc9b6c8f
    def backward(ctx, do, dz):
        q, k, v = ctx.saved_tensors
        B, H, T, K, V = *k.shape, v.shape[-1]
        scale = ctx.scale

        BT = 16
        BK, BV = min(K, 16), min(V, 32)
        BK, BV = max(BK, 16), max(BV, 16)
        NK, NV = triton.cdiv(K, BK), triton.cdiv(V, BV)
        num_stages = 1
        num_warps = 4

        dq = q.new_empty(NV, B, H, T, K)
        dk = q.new_empty(NV, B, H, T, K)
        dv = q.new_empty(NK, B, H, T, V)
        grid = (NV, NK, B * H)

        fused_chunk_based_bwd_kernel[grid](
            q, k, v, do, dz, dq, dk, dv,
            q.stride(1), q.stride(2), q.stride(3),
            v.stride(1), v.stride(2), v.stride(3),
            scale,
            B=B, H=H, T=T, K=K, V=V, BT=BT, BK=BK, BV=BV,
            num_warps=num_warps,
            num_stages=num_stages
        )
        dq = dq.sum(0)
        dk = dk.sum(0)
        dv = dv.sum(0)
        return dq.to(q.dtype), dk.to(k.dtype), dv.to(v.dtype), None


triton_fused_chunk_based = FusedChunkBasedFunction.apply


def fused_chunk_based(
    q: torch.Tensor,
    k: torch.Tensor,
    v: torch.Tensor,
    scale: Optional[float] = None,
    use_norm: bool = True
):
    assert q.shape[-1] <= 16, 'only support feature dimension up to 16.'
    if scale is None:
        scale = q.shape[-1] ** -0.5
    o, z = triton_fused_chunk_based(q, k, v, scale)
    if use_norm:
        o = o / (z[..., None] + 1e-6)
    return o.to(q.dtype)<|MERGE_RESOLUTION|>--- conflicted
+++ resolved
@@ -5,14 +5,9 @@
 import torch
 import triton
 import triton.language as tl
-<<<<<<< HEAD
-from fla.utils import custom_fwd_wrapper, custom_bwd_wrapper
-from fla.utils import get_available_device
-device = get_available_device()
-=======
->>>>>>> bc9b6c8f
-
-from fla.utils import autocast_custom_bwd, autocast_custom_fwd, contiguous
+
+
+from fla.utils import autocast_custom_bwd, autocast_custom_fwd, contiguous, device
 
 # on-the-fly computation without materializing hidden statets into HBMs
 
@@ -310,11 +305,7 @@
 
     @staticmethod
     @contiguous
-<<<<<<< HEAD
-    @custom_fwd_wrapper(device_type=device)
-=======
-    @autocast_custom_fwd
->>>>>>> bc9b6c8f
+    @autocast_custom_fwd(device_type=device)
     def forward(ctx, q, k, v, scale=1):
         B, H, T, K, V = *k.shape, v.shape[-1]
 
@@ -347,11 +338,7 @@
 
     @staticmethod
     @contiguous
-<<<<<<< HEAD
-    @custom_bwd_wrapper(device_type=device)
-=======
-    @autocast_custom_bwd
->>>>>>> bc9b6c8f
+    @autocast_custom_bwd(device_type=device)
     def backward(ctx, do, dz):
         q, k, v = ctx.saved_tensors
         B, H, T, K, V = *k.shape, v.shape[-1]
