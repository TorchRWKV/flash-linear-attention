--- conflicted
+++ resolved
@@ -41,7 +41,6 @@
         intra_intra_o = (q[:, :, :, i] * u.unsqueeze(2) * k[:, :, :, i]).sum(-1).unsqueeze(-1) * v[:, :, :, i]
         o_intra[:, :, :, i] = intra_inter_o + intra_intra_o
     o = o_inter + o_intra
-<<<<<<< HEAD
     return rearrange(o, 'b h n c d -> b h (n c) d').to(orig_dtype)
 
 
@@ -105,7 +104,4 @@
     all_grads2 = torch.cat([dq.flatten(), dk.flatten(), dv.flatten(),
                             dw.flatten(), du.flatten(), dh.flatten()])
     overall_rmsre = rmsre(all_grads1, all_grads2).item()
-    print(f"\nOverall RMSRE: {overall_rmsre:.6f}")
-=======
-    return rearrange(o, 'b h n c d -> b h (n c) d').to(orig_dtype)
->>>>>>> c538ba6c
+    print(f"\nOverall RMSRE: {overall_rmsre:.6f}")