<div align="center">

# RWKV-FLA

[![hf_model](https://img.shields.io/badge/-Models-gray.svg?logo=huggingface&style=flat-square)](https://huggingface.co/fla-hub)  [![Discord](https://img.shields.io/badge/Discord-%235865F2.svg?&logo=discord&logoColor=white&style=flat-square)](https://discord.gg/vDaJTmKNcS)

</div>

This repo aims at providing Triton kernel for RWKV models. RWKV is a brand new network architecture that integrates the advantages of transformers and RNNs, and can be used for a variety of natural language processing tasks. Also, RWKV is the state-of-the-art RNN model.

This project implements multi-level state chain differentiation for RWKV6, efficient differentiation of all input parameters, while maintaining high computational precision (both bf16 and fp32). Currently, it does not consider pure fp16 variants such as RWKV x060c.

<<<<<<< HEAD
Some benchmarks (chunk_rwkv6(fla) vs CUDA kernel)

>Since the project is under active development, the calculated times may differ.

>fused_recurrent_rwkv6 will be much slower!

| Test Case | Implementation | Forward Time | Backward Time |
|-----------|----------------|--------------|---------------|
| Test Case 1: B=8, T=4096, C=4096, HEAD_SIZE=64 | CUDA BF16 | 9.69 ms | 46.41 ms |
| | FLA BF16 | 13.06 ms | 40.79 ms |
| Test Case 2: B=32, T=4096, C=4096, HEAD_SIZE=64 | CUDA BF16 | 32.80 ms | 148.05 ms |
| | FLA BF16 | 50.17 ms | 162.42 ms |
| Test Case 3: B=8, T=4096, C=4096, HEAD_SIZE=128 | CUDA BF16 | 12.01 ms | 65.68 ms |
| | FLA BF16 | 14.18 ms | 51.36 ms |
| Test Case 4: B=8, T=4096, C=4096, HEAD_SIZE=256 | CUDA BF16 | 40.82 ms | 225.59 ms |
| | FLA BF16 | 19.34 ms | 72.03 ms |
| Test Case 5: B=16, T=4096, C=4096, HEAD_SIZE=128 | CUDA BF16 | 20.56 ms | 109.76 ms |
| | FLA BF16 | 27.72 ms | 102.35 ms |
| Test Case 6: B=16, T=4096, C=4096, HEAD_SIZE=256 | CUDA BF16 | 61.54 ms | 344.85 ms |
| | FLA BF16 | 38.24 ms | 144.12 ms |


```
from fla.ops.rwkv6 import chunk_rwkv6, fused_recurrent_rwkv6, native_recurrent_rwkv6
@torch.compile(fullgraph=True)
# torch.compiler introduces errors in numerical precision (torch 2.4)
def RUN_FLA_CHUNK(B, T, C, H, r, k, v, w, u, h, scale=1.0, chunk_size=32):
    r = r.view(B,T,H,-1).transpose(1,2)
    k = k.view(B,T,H,-1).transpose(1,2)
    v = v.view(B,T,H,-1).transpose(1,2)
    # u can be 3d or 2d (B, H, -1) or just (H, -1) to save VRAM
    w = -torch.exp(w.view(B,T,H,-1).transpose(1,2))
    # change to scale=-1.0 when using fp16, this will apply scale to r and k.
    o, final_state = chunk_rwkv6(r, k, v, w, u=u, scale=scale, initial_state=h, 
        output_final_state=True, chunk_size=chunk_size)
    return o.transpose(1,2).reshape(B,T,C), final_state
```


>This repo aims at providing a collection of efficient Triton-based implementations for state-of-the-art linear attention models. **Any pull requests are welcome!**

<div align="center">
  <img width="400" alt="image" src="https://github.com/sustcsonglin/flash-linear-attention/assets/18402347/02ff2e26-1495-4088-b701-e72cd65ac6cf">
</div>

# Installation
=======
## Table of Contents

- [News](#news)
- [Models](#models)
- [Installation](#installation)
- [Usage](#usage)
  - [Token Mixing](#token-mixing)
  - [Fused Modules](#fused-modules)
  - [Generation](#generation)
  - [Hybrid Models](#hybrid-models)
- [Evaluations](#evaluations)
- [Benchmarks](#benchmarks)
- [Citation](#citation)

## News

- [2024-12]: :loudspeaker: `fla` now officially supports kernels with variable-length inputs.
- [2024-11]: The inputs are now switched from head-first to seq-first format.
- [2024-11]: :rocket: `fla` now provides a flexible way for training hybrid models.
- [2024-10]: :fire: Announcing `flame`, a minimal and scalable framework for training `fla` models. Check out the details [here](training/README.md).
- [2024-09]: `fla` now includes a fused linear and cross-entropy layer, significantly reducing memory usage during training.
- [2024-09]: :tada: Add GSA implementation to `fla` ([paper](https://arxiv.org/abs/2409.07146)).
- [2024-05]: :tada: Add DeltaNet implementation to `fla` ([paper](https://arxiv.org/abs/2102.11174)).
- [2024-05]: :rocket: `fla` v0.1: a variety of subquadratic kernels/layers/models integrated (RetNet/GLA/Mamba/HGRN/HGRN2/RWKV6, etc., see [Models](#models)).
- [2023-12]: :tada: Launched `fla`, offering a collection of implementations for state-of-the-art linear attention models.

## Models

Roughly sorted according to the timeline supported in `fla`

| Date    | Model     | Title                                                                                                     |                                  Paper                                   |                                            Code                                             |                                                  `fla` impl                                                   |
| :------ | :-------- | :-------------------------------------------------------------------------------------------------------- | :----------------------------------------------------------------------: | :-----------------------------------------------------------------------------------------: | :---------------------------------------------------------------------------------------------------------: |
| 2023-07 | RetNet    | Retentive network: a successor to transformer for large language models                                   |                [arxiv](https://arxiv.org/abs/2307.08621)                 |                [official](https://github.com/microsoft/torchscale/tree/main)                | [code](https://github.com/sustcsonglin/flash-linear-attention/blob/main/fla/layers/multiscale_retention.py) |
| 2023-12 | GLA       | Gated Linear Attention Transformers with Hardware-Efficient Training                                      |                [arxiv](https://arxiv.org/abs/2312.06635)                 |                [official](https://github.com/berlino/gated_linear_attention)                |         [code](https://github.com/sustcsonglin/flash-linear-attention/blob/main/fla/layers/gla.py)          |
| 2023-12 | Based     | An Educational and Effective Sequence Mixer                                                               | [blog](https://hazyresearch.stanford.edu/blog/2023-12-11-zoology2-based) |                     [official](https://github.com/HazyResearch/zoology)                     |        [code](https://github.com/sustcsonglin/flash-linear-attention/blob/main/fla/layers/based.py)         |
| 2024-01 | Rebased   | Linear Transformers with Learnable Kernel Functions are Better In-Context Models                          |                [arxiv](https://arxiv.org/abs/2402.10644)                 |                      [official](https://github.com/corl-team/rebased/)                      |       [code](https://github.com/sustcsonglin/flash-linear-attention/blob/main/fla/layers/rebased.py)        |
| 2021-02 | Delta Net | Linear Transformers Are Secretly Fast Weight Programmers                                                  |                [arxiv](https://arxiv.org/abs/2102.11174)                 |                     [official](https://github.com/IDSIA/recurrent-fwp)                      |      [code](https://github.com/sustcsonglin/flash-linear-attention/blob/main/fla/layers/delta_net.py)       |
| 2021-10 | ABC       | Attention with Bounded-memory Control                                                                     |                [arxiv](https://arxiv.org/abs/2110.02488)                 |                                                                                             |         [code](https://github.com/sustcsonglin/flash-linear-attention/blob/main/fla/layers/abc.py)          |
| 2023-09 | HGRN      | Hierarchically Gated Recurrent Neural Network for Sequence Modeling                                       |         [openreview](https://openreview.net/forum?id=P1TCHxJwLB)         |                       [official](https://github.com/OpenNLPLab/HGRN)                        |         [code](https://github.com/sustcsonglin/flash-linear-attention/blob/main/fla/layers/hgrn.py)         |
| 2024-04 | HGRN2     | HGRN2: Gated Linear RNNs with State Expansion                                                             |                [arxiv](https://arxiv.org/abs/2404.07904)                 |                       [official](https://github.com/OpenNLPLab/HGRN2)                       |        [code](https://github.com/sustcsonglin/flash-linear-attention/blob/main/fla/layers/hgrn2.py)         |
| 2024-04 | RWKV6     | Eagle and Finch: RWKV with Matrix-Valued States and Dynamic Recurrence                                    |                [arxiv](https://arxiv.org/abs/2404.05892)                 |                         [official](https://github.com/RWKV/RWKV-LM)                         |        [code](https://github.com/sustcsonglin/flash-linear-attention/blob/main/fla/layers/rwkv6.py)         |
| 2024-06 | Samba     | Samba: Simple Hybrid State Space Models for Efficient Unlimited Context Language Modeling                 |                [arxiv](https://arxiv.org/abs/2406.07522)                 |                       [official](https://github.com/microsoft/Samba)                        |          [code](https://github.com/sustcsonglin/flash-linear-attention/blob/main/fla/models/samba)          |
| 2024-05 | Mamba2    | Transformers are SSMs: Generalized Models and Efficient Algorithms Through Structured State Space Duality |                [arxiv](https://arxiv.org/abs/2405.21060)                 |                      [official](https://github.com/state-spaces/mamba)                      |         [code](https://github.com/sustcsonglin/flash-linear-attention/blob/main/fla/models/mamba2)          |
| 2024-09 | GSA       | Gated Slot Attention for Efficient Linear-Time Sequence Modeling                                          |                [arxiv](https://arxiv.org/abs/2409.07146)                 | [official](https://github.com/sustcsonglin/flash-linear-attention/tree/main/fla/models/gsa) |           [code](https://github.com/sustcsonglin/flash-linear-attention/tree/main/fla/models/gsa)           |


## Installation
>>>>>>> f4556d3f

The following requirements should be satisfied
- [PyTorch](https://pytorch.org/) >= 2.0 (>=2.4 is the best choice)
- [Triton](https://github.com/openai/triton) >=2.2 (3.0 is the best choice)
- [einops](https://einops.rocks/)

As `fla` is actively developed now, you should alwayd check for latest version `pip install --upgrade rwkv-fla triton`

Or you can install if with `pip install rwkv-fla[cuda]`, `pip install rwkv-fla[xpu]`, `pip install rwkv-fla[rocm]`

If you do need to use `fla` ops/modules and contemplate further explorations, an alternative way is to install the package from source
```sh
pip install -U git+https://github.com/TorchRWKV/flash-linear-attention
```
or
```sh
pip install -U git+https://gitee.com/uniartisan2018/flash-linear-attention
```
or manage `fla` with submodules
```sh
git submodule add https://github.com/TorchRWKV/flash-linear-attention.git 3rdparty/rwkv-fla
ln -s 3rdparty/rwkv-fla/fla fla
```

> [!CAUTION]
> If you're not working with Triton v2.2 or its nightly release, it's important to be aware of potential issues with the `FusedChunk` implementation, detailed in this [issue](https://github.com/openai/triton/issues/2852).
You can run the test `python tests/test_fused_chunk.py` to check if your version is affected by similar compiler problems.
While we offer some fixes for Triton<=2.1, be aware that these may result in reduced performance.
>
> For both Triton 2.2 and earlier versions (up to 2.1), you can reliably use the `Chunk` version (with hidden states materialized into HBMs).
> After careful optimization, this version generally delivers high performance in most scenarios.

<<<<<<< HEAD

## Acknowledgments

The rwkv-fla project is a fork of the fla project. We extend our sincere gratitude to the original maintainers for their tremendous efforts and contributions. This project builds upon the work described in:

```
@software{yang2024fla,
  title  = {FLA: A Triton-Based Library for Hardware-Efficient Implementations of Linear Attention Mechanism},
  author = {Yang, Songlin and Zhang, Yu},
  url    = {https://github.com/sustcsonglin/flash-linear-attention},
  month  = jan,
  year   = {2024}
}
```

Their innovative work and expertise laid the foundation for the development of rwkv-fla.

# Models

|  Date   |             Model              |                                           Title                                           |                                               Paper                                                |                                                                                         Code                                                                                         |                                                  FLA impl                                                   |
| :-----: | :----------------------------: | :---------------------------------------------------------------------------------------: | :------------------------------------------------------------------------------------------------: | :----------------------------------------------------------------------------------------------------------------------------------------------------------------------------------: | :---------------------------------------------------------------------------------------------------------: |
| 2023-07 |       RetNet (@MSRA@THU)       |          Retentive network: a successor to transformer for large language models          |                            [[arxiv]](https://arxiv.org/abs/2307.08621)                             |                            [[official]](https://github.com/microsoft/torchscale/tree/main) [[RetNet]](https://github.com/Jamie-Stirling/RetNet/tree/main)                            | [code](https://github.com/sustcsonglin/flash-linear-attention/blob/main/fla/layers/multiscale_retention.py) |
| 2023-12 |         GLA (@MIT@IBM)         |           Gated Linear Attention Transformers with Hardware-Efficient Training            |                            [[arxiv]](https://arxiv.org/abs/2312.06635)                             |                                                           [[official]](https://github.com/berlino/gated_linear_attention)                                                            |         [code](https://github.com/sustcsonglin/flash-linear-attention/blob/main/fla/layers/gla.py)          |
| 2023-12 | Based (@Stanford@Hazyresearch) |                        An Educational and Effective Sequence Mixer                        |             [[blog]](https://hazyresearch.stanford.edu/blog/2023-12-11-zoology2-based)             |                                                                [[official]](https://github.com/HazyResearch/zoology)                                                                 |        [code](https://github.com/sustcsonglin/flash-linear-attention/blob/main/fla/layers/based.py)         |
| 2024-01 |            Rebased             |     Linear Transformers with Learnable Kernel Functions are Better In-Context Models      |                            [[arxiv]](https://arxiv.org/abs/2402.10644)                             |                                                                 [[official]](https://github.com/corl-team/rebased/)                                                                  |       [code](https://github.com/sustcsonglin/flash-linear-attention/blob/main/fla/layers/rebased.py)        |
| 2021-02 |           Delta Net            |                 Linear Transformers Are Secretly Fast Weight Programmers                  |                            [[arxiv]](https://arxiv.org/abs/2102.11174)                             |                                                                 [[official]](https://github.com/IDSIA/recurrent-fwp)                                                                 |      [code](https://github.com/sustcsonglin/flash-linear-attention/blob/main/fla/layers/delta_net.py)       |
| 2023-09 |    Hedgehog (@HazyResearch)    |      The Hedgehog & the Porcupine: Expressive Linear Attentions with Softmax Mimicry      |                      [openreview](https://openreview.net/forum?id=4g02l2N2Nx)                      |                                                                                                                                                                                      |   [code](https://github.com/sustcsonglin/flash-linear-attention/blob/main/fla/layers/linear_attn.py#L51)    |
| 2023-10 | PolySketchFormer (@CMU@Google) |                    Fast Transformers via Sketching Polynomial Kernels                     |                             [arxiv](https://arxiv.org/abs/2310.01655)                              |                                                                                                                                                                                      |                                                    TODO                                                     |
| 2023-07 |         TransnormerLLM         |   A Faster and Better Large Language Model with Improved TransNormer (@Shanghai AI Lab)   | [openreview](https://openreview.net/forum?id=OROKjdAfjs) [arxiv](https://arxiv.org/abs/2307.14995) |                           [[official]](https://github.com/OpenNLPLab/TransnormerLLM)    [[Lightning2]](https://github.com/OpenNLPLab/lightning-attention)                            |                                                    TODO                                                     |
| 2023-05 |       RWKV-v4 (@BlinkDL)       |                         Reinventing RNNs for the Transformer Era                          |                             [arxiv](https://arxiv.org/abs/2305.13048)                              |                                                                   [[official]](https://github.com/BlinkDL/RWKV-LM)                                                                   |                                                    TODO                                                     |
| 2023-10 |            GateLoop            |               Fully Data-Controlled Linear Recurrence for Sequence Modeling               | [openreview](https://openreview.net/forum?id=02Ug9N8DCI) [arxiv](https://arxiv.org/abs/2311.01927) | [[official]](https://github.com/tobiaskatsch/GateLoop)                                                                   [[jax]](https://github.com/lucidrains/gateloop-transformer) |                                                    TODO                                                     |
| 2021-10 |           ABC (@UW)            |                           Attention with Bounded-memory Control                           |                             [arxiv](https://arxiv.org/abs/2110.02488)                              |                                                                                                                                                                                      |         [code](https://github.com/sustcsonglin/flash-linear-attention/blob/main/fla/layers/abc.py)          |
| 2023-09 |         VQ-transformer         |                     Linear-Time Transformers via Vector Quantization                      |                             [arxiv](https://arxiv.org/abs/2309.16354)                              |                                                            [[official]](https://github.com/transformer-vq/transformer_vq)                                                            |                                                    TODO                                                     |
| 2023-09 |              HGRN              |            Hierarchically Gated Recurrent Neural Network for Sequence Modeling            |                      [openreview](https://openreview.net/forum?id=P1TCHxJwLB)                      |                                                                   [[official]](https://github.com/OpenNLPLab/HGRN)                                                                   |         [code](https://github.com/sustcsonglin/flash-linear-attention/blob/main/fla/layers/hgrn.py)         |
| 2024-04 |             HGRN2              |                       HGRN2: Gated Linear RNNs with State Expansion                       |                             [arxiv](https://arxiv.org/abs/2404.07904)                              |                                                                  [[official]](https://github.com/OpenNLPLab/HGRN2)                                                                   |        [code](https://github.com/sustcsonglin/flash-linear-attention/blob/main/fla/layers/hgrn2.py)         |
| 2024-04 |             RWKV6              |          Eagle and Finch: RWKV with Matrix-Valued States and Dynamic Recurrence           |                             [arxiv](https://arxiv.org/abs/2404.05892)                              |                                                                    [[official]](https://github.com/RWKV/RWKV-LM)                                                                     |        [code](https://github.com/sustcsonglin/flash-linear-attention/blob/main/fla/layers/rwkv6.py)         |
| 2024-06 |             Samba              | Samba: Simple Hybrid State Space Models for Efficient Unlimited Context Language Modeling |                             [arxiv](https://arxiv.org/abs/2406.07522)                              |                                                                   [[official]](https://github.com/microsoft/Samba)                                                                   |          [code](https://github.com/sustcsonglin/flash-linear-attention/blob/main/fla/models/samba)          |
| 2024-05 |             Mamba2              | Transformers are SSMs: Generalized Models and Efficient Algorithms Through Structured State Space Duality  |                             [arxiv](https://arxiv.org/abs/2405.21060)                          |                                                                   [[official]](https://github.com/state-spaces/mamba)                                                                   |          [code](https://github.com/sustcsonglin/flash-linear-attention/blob/main/fla/models/mamba2)          |




# Usage
=======
## Usage
>>>>>>> f4556d3f

### Token Mixing

We provide "token mixing" linear attention layers in `fla.layers` for you to use.
You can replace the standard multihead attention layer in your model with other linear attention layers.
Example usage is as follows:
```py
>>> import torch
>>> from fla.layers import MultiScaleRetention
>>> batch_size, num_heads, seq_len, hidden_size = 32, 4, 2048, 1024
>>> device, dtype = 'cuda:0', torch.bfloat16
>>> retnet = MultiScaleRetention(hidden_size=hidden_size, num_heads=num_heads).to(device=device, dtype=dtype)
>>> retnet
MultiScaleRetention(
  (q_proj): Linear(in_features=1024, out_features=1024, bias=False)
  (k_proj): Linear(in_features=1024, out_features=1024, bias=False)
  (v_proj): Linear(in_features=1024, out_features=2048, bias=False)
  (g_proj): Linear(in_features=1024, out_features=2048, bias=False)
  (o_proj): Linear(in_features=2048, out_features=1024, bias=False)
  (g_norm_swish_gate): FusedRMSNormSwishGate(512, eps=1e-05)
  (rotary): RotaryEmbedding()
)
>>> x = torch.randn(batch_size, seq_len, hidden_size).to(device=device, dtype=dtype)
>>> y, *_ = retnet(x)
>>> y.shape
torch.Size([32, 2048, 1024])
```

We provide the implementations of models that are compatible with 🤗 Transformers library.
Here's an example of how to initialize a GLA model from the default configs in `fla`:

```py
>>> from fla.models import GLAConfig
>>> from transformers import AutoModelForCausalLM
>>> config = GLAConfig()
>>> config
GLAConfig {
  "attn": null,
  "attn_mode": "chunk",
  "bos_token_id": 1,
  "clamp_min": null,
  "conv_size": 4,
  "elementwise_affine": true,
  "eos_token_id": 2,
  "expand_k": 0.5,
  "expand_v": 1,
  "feature_map": null,
  "fuse_cross_entropy": true,
  "fuse_norm": true,
  "hidden_act": "swish",
  "hidden_ratio": 4,
  "hidden_size": 2048,
  "initializer_range": 0.02,
  "intermediate_size": null,
  "max_position_embeddings": 2048,
  "model_type": "gla",
  "norm_eps": 1e-06,
  "num_heads": 4,
  "num_hidden_layers": 24,
  "num_kv_heads": null,
  "tie_word_embeddings": false,
  "transformers_version": "4.45.0",
  "use_cache": true,
  "use_gk": true,
  "use_gv": false,
  "use_output_gate": true,
  "use_short_conv": false,
  "vocab_size": 32000
}

>>> AutoModelForCausalLM.from_config(config)
GLAForCausalLM(
  (model): GLAModel(
    (embeddings): Embedding(32000, 2048)
    (layers): ModuleList(
      (0-23): 24 x GLABlock(
        (attn_norm): RMSNorm(2048, eps=1e-06)
        (attn): GatedLinearAttention(
          (q_proj): Linear(in_features=2048, out_features=1024, bias=False)
          (k_proj): Linear(in_features=2048, out_features=1024, bias=False)
          (v_proj): Linear(in_features=2048, out_features=2048, bias=False)
          (g_proj): Linear(in_features=2048, out_features=2048, bias=False)
          (gk_proj): Sequential(
            (0): Linear(in_features=2048, out_features=16, bias=False)
            (1): Linear(in_features=16, out_features=1024, bias=True)
          )
          (o_proj): Linear(in_features=2048, out_features=2048, bias=False)
          (g_norm_swish_gate): FusedRMSNormSwishGate(512, eps=1e-06)
        )
        (mlp_norm): RMSNorm(2048, eps=1e-06)
        (mlp): GLAMLP(
          (gate_proj): Linear(in_features=2048, out_features=11264, bias=False)
          (down_proj): Linear(in_features=5632, out_features=2048, bias=False)
          (act_fn): SiLU()
        )
      )
    )
    (norm): RMSNorm(2048, eps=1e-06)
  )
  (lm_head): Linear(in_features=2048, out_features=32000, bias=False)
)

```

### Fused Modules

We offer a collection of fused modules in `fla.modules` to facilitate faster training:

* [`Rotary Embedding`](fla/modules/rotary.py): rotary positional embeddings as adopted by the Llama architecture, a.k.a., Transformer++.
* [`Norm Layers`](fla/modules/layernorm.py): 
  * `RMSNorm`, `LayerNorm` and `GroupNorm`
  * `RMSNormLinear`, `LayerNormLinear` and `GroupNormLinear` to reduce memory usage of intermediate tensors for improved memory efficiency.
* [`Norm Layers with Gating`](fla/modules/fused_norm_gate.py): combine norm layers with element-wise gating, as used by RetNet/GLA.
* [`Cross Entropy`](fla/modules/fused_cross_entropy.py): faster Triton implementation of cross entropy loss.
* [`Linear Cross Entropy`](fla/modules/fused_linear_cross_entropy.py): fused linear layer and cross entropy loss to avoid the materialization of large logits tensors. Also refer to implementations by [mgmalek](https://github.com/mgmalek/efficient_cross_entropy) and [Liger-Kernel](https://github.com/linkedin/Liger-Kernel/blob/main/src/liger_kernel/ops/fused_linear_cross_entropy.py).
* [`Linear KL Divergence`](fla/modules/fused_kl_div.py): fused linear layer and KL divergence loss in a similar vein as CE loss.

### Generation

Upon successfully pretraining a model, it becomes accessible for generating text using the 🤗 text generation APIs.
In the following, we give a generation example:
```py
>>> import fla
>>> from transformers import AutoModelForCausalLM, AutoTokenizer
>>> name = 'fla-hub/gla-1.3B-100B'
>>> tokenizer = AutoTokenizer.from_pretrained(name)
>>> model = AutoModelForCausalLM.from_pretrained(name).cuda()
>>> input_prompt = "Power goes with permanence. Impermanence is impotence. And rotation is castration."
>>> input_ids = tokenizer(input_prompt, return_tensors="pt").input_ids.cuda()
>>> outputs = model.generate(input_ids, max_length=64)
>>> tokenizer.batch_decode(outputs, skip_special_tokens=True)[0]
```

We also provide a simple script [here](benchmarks/benchmark_generation.py) for benchmarking the generation speed.
Simply run it by:
```sh
$ python -m benchmarks.benchmark_generation \
  --path 'fla-hub/gla-1.3B-100B' \
  --repetition_penalty 2. \
  --prompt="Hello everyone, I'm Songlin Yang"

Prompt:
Hello everyone, I'm Songlin Yang
Generated:
Hello everyone, I'm Songlin Yang.
I am a 20 year old girl from China who is currently studying in the United States of America for my Master degree and also working as an English teacher at school here on campus since last summer (1st semester). My main goal to be able do well with this course so that we can have

Prompt length: 10, generation length: 64
Total prompt processing + decoding time: 4593ms
```

All of the pretrained models currently available can be found in [`fla-hub`](https://huggingface.co/fla-hub).
```py
>>> from huggingface_hub import list_models
>>> for model in list_models(author='fla-hub'): print(model.id)
```

### Hybrid Models

`fla` provides a flexible method to incorporate standard attention layers into existing linear attention models. 
This is easily achieved by specifying the `attn` argument in the model configuration.

For example, to create a 2-layer Samba model with interleaved Mamba and local attention layers, using a sliding window size of 2048:

```py
>>> from fla.models import SambaConfig
>>> from transformers import AutoModelForCausalLM
>>> config = SambaConfig(num_hidden_layers=2)
>>> config.attn = { 
  'layers': [1], 
  'num_heads': 18, 
  'num_kv_heads': 18,
  'window_size': 2048
}
>>> config
SambaConfig {
  "attn": {
    "layers": [
      1
    ],
    "num_heads": 18,
    "num_kv_heads": 18,
    "window_size": 2048
  },
  "bos_token_id": 1,
  "conv_kernel": 4,
  "eos_token_id": 2,
  "expand": 2,
  "fuse_cross_entropy": true,
  "fuse_norm": true,
  "hidden_act": "silu",
  "hidden_ratio": 4,
  "hidden_size": 2304,
  "initializer_range": 0.02,
  "intermediate_size": 4608,
  "max_position_embeddings": 2048,
  "model_type": "samba",
  "norm_eps": 1e-05,
  "num_hidden_layers": 2,
  "pad_token_id": 0,
  "rescale_prenorm_residual": false,
  "residual_in_fp32": false,
  "state_size": 16,
  "tie_word_embeddings": false,
  "time_step_floor": 0.0001,
  "time_step_init_scheme": "random",
  "time_step_max": 0.1,
  "time_step_min": 0.001,
  "time_step_rank": 144,
  "time_step_scale": 1.0,
  "transformers_version": "4.45.0",
  "use_bias": false,
  "use_cache": true,
  "use_conv_bias": true,
  "vocab_size": 32000
}

>>> AutoModelForCausalLM.from_config(config)
SambaForCausalLM(
  (backbone): SambaModel(
    (embeddings): Embedding(32000, 2304)
    (layers): ModuleList(
      (0): SambaBlock(
        (mixer_norm): RMSNorm(2304, eps=1e-05)
        (mixer): MambaMixer(
          (conv1d): Conv1d(4608, 4608, kernel_size=(4,), stride=(1,), padding=(3,), groups=4608)
          (act): SiLU()
          (in_proj): Linear(in_features=2304, out_features=9216, bias=False)
          (x_proj): Linear(in_features=4608, out_features=176, bias=False)
          (dt_proj): Linear(in_features=144, out_features=4608, bias=True)
          (out_proj): Linear(in_features=4608, out_features=2304, bias=False)
        )
        (mlp_norm): RMSNorm(2304, eps=1e-05)
        (mlp): SambaMLP(
          (gate_proj): Linear(in_features=2304, out_features=12288, bias=False)
          (down_proj): Linear(in_features=6144, out_features=2304, bias=False)
          (act_fn): SiLU()
        )
      )
      (1): SambaBlock(
        (mixer_norm): RMSNorm(2304, eps=1e-05)
        (mixer): Attention(
          (q_proj): Linear(in_features=2304, out_features=2304, bias=False)
          (k_proj): Linear(in_features=2304, out_features=2304, bias=False)
          (v_proj): Linear(in_features=2304, out_features=2304, bias=False)
          (o_proj): Linear(in_features=2304, out_features=2304, bias=False)
          (rotary): RotaryEmbedding()
        )
        (mlp_norm): RMSNorm(2304, eps=1e-05)
        (mlp): SambaMLP(
          (gate_proj): Linear(in_features=2304, out_features=12288, bias=False)
          (down_proj): Linear(in_features=6144, out_features=2304, bias=False)
          (act_fn): SiLU()
        )
      )
    )
    (norm_f): RMSNorm(2304, eps=1e-05)
  )
  (lm_head): Linear(in_features=2304, out_features=32000, bias=False)
)
```

During inference, you **DO NOT** need to revise anything for generation!
The model will produce output as-is, without any need for additional configurations or modifications.

## Evaluations

The [lm-evaluation-harness](https://github.com/EleutherAI/lm-evaluation-harness) library allows you to easily perform (zero-shot) model evaluations.
Follow the steps below to use this library:

1. Install `lm_eval` following [their instructions](https://github.com/EleutherAI/lm-evaluation-harness/blob/main/README.md).

2. Run evaluation with:
```sh
$ PATH='fla-hub/gla-1.3B-100B'
$ python -m evals.harness --model hf \
    --model_args pretrained=$PATH,dtype=bfloat16 \
    --tasks wikitext,lambada_openai,piqa,hellaswag,winogrande,arc_easy,arc_challenge,boolq,sciq,copa,openbookqa \
    --batch_size 64 \
    --num_fewshot 0 \
    --device cuda \
    --show_config
```

We've made `fla` compatible with hf-style evaluations, you can call [evals.harness](evals/harness.py) to finish the evaluations.
Running the command above will provide the task results reported in the GLA paper.

> [!Tip]
> If you are using `lm-evaluation-harness` as an external library and can't find (almost) any tasks available, before calling `lm_eval.evaluate()` or `lm_eval.simple_evaluate()`, simply run the following to load the library's stock tasks!
```py
>>> from lm_eval.tasks import TaskManager; TaskManager().initialize_tasks()
```

## Benchmarks

We compared our Triton-based RetNet implementation with CUDA-based FlashAttention2, using a batch size of 8, 32 heads, and a head dimension of 128, across different sequence lengths.
These tests were conducted on a single A100 80GB GPU, as illustrated in the following graph
```py
# you might have to first install `fla` to enable its import via `pip install -e .`
$ python benchmark_retention.py
Performance:
   seq_len  fused_chunk_fwd  chunk_fwd  parallel_fwd  fused_chunk_fwdbwd  chunk_fwdbwd  parallel_fwdbwd  flash_fwd  flash_fwdbwd
0    128.0         0.093184   0.185344      0.067584            1.009664      1.591296         1.044480   0.041984      0.282624
1    256.0         0.165888   0.219136      0.126976            1.024000      1.596928         1.073152   0.074752      0.413696
2    512.0         0.308224   0.397312      0.265216            1.550336      1.603584         1.301504   0.156672      0.883712
3   1024.0         0.603136   0.747520      0.706560            3.044864      3.089408         3.529728   0.467968      2.342912
4   2048.0         1.191424   1.403904      2.141184            6.010880      6.059008        11.009024   1.612800      7.135232
5   4096.0         2.377728   2.755072      7.392256           11.932672     11.938816        37.792770   5.997568     24.435200
6   8192.0         4.750336   5.491712     26.402817           23.759359     23.952385       141.014023  22.682114     90.619904
7  16384.0         9.591296  10.870784    101.262337           47.666176     48.745472       539.853821  91.346947    346.318848
```

![Performance](https://github.com/sustcsonglin/flash-linear-attention/assets/30831390/36961182-da39-48ba-96a6-84c572ce51d7)


<<<<<<< HEAD
# Different forms of linear attention

Please refer to Sectiton 2.3 of [GLA paper](https://arxiv.org/pdf/2312.06635.pdf) for hardware considerations of different forms of linear attention.

* `Parallel`: Self-attention-styled computation in $O(L^2)$ time with sequence parallelism.
* `FusedRecurrent`: Recurrent computation in $O(L)$ time. Hidden states are computed on-the-fly in shared memory without any materialization to global memory (see Algorithm1 of [this paper](https://arxiv.org/pdf/2006.16236.pdf) for more details!). This saves a lot of I/O cost and should be a strong baseline for speed comparison.
* `FusedChunk`: Chunkwise computation in $O(LC)$ time where $C$ is the chunk size. Hidden states are computed on-the-fly without any materialization to global memory likewise **FusedRecurrent**. This version is usually better than FusedReuccurent because tensor cores can be used for sequence level "reduction", whilst FusedRecurrent cannot use tensor cores at all.  Note that there is no sequence level parallelism in this implementation, so this impl is not suitable for the very small batch size setting. Should be more memory efficient than ParallelChunk. 
* `ParallelChunk`: Chunkwise computation with sequence parallelism. Need to materialize hidden states to global memory for each chunk. $C$ is needed to set properly to achieve good performance because when $C$ is small there are too many hidden states to load/store to global memory; and when $C$ is too large the FLOPs are high. Recommened $C$ is [64, 128, 256]


# Citation
=======
## Citation
>>>>>>> f4556d3f
If you find this repo useful, please consider citing our works:
```bib
@inproceedings{yang2024gla,
  title     = {Gated Linear Attention Transformers with Hardware-Efficient Training},
  author    = {Yang, Songlin and Wang, Bailin and Shen, Yikang and Panda, Rameswar and Kim, Yoon},
  booktitle = {Proceedings of ICML},
  year      = {2024}
}

@software{yang2024fla,
  title  = {FLA: A Triton-Based Library for Hardware-Efficient Implementations of Linear Attention Mechanism},
  author = {Yang, Songlin and Zhang, Yu},
  url    = {https://github.com/sustcsonglin/flash-linear-attention},
  month  = jan,
  year   = {2024}
}

@inproceedings{yang2024parallelizing,
  title     = {Parallelizing Linear Transformers with the Delta Rule over Sequence Length},
  author    = {Yang, Songlin and Wang, Bailin and Zhang, Yu and Shen, Yikang and Kim, Yoon},
  booktitle = {Proceedings of NeurIPS},
  year      = {2024}
}

@inproceedings{zhang2024gsa,
  title     = {Gated Slot Attention for Efficient Linear-Time Sequence Modeling},
  author    = {Zhang, Yu and Yang, Songlin and Zhu, Ruijie and Zhang, Yue and Cui, Leyang and Wang, Yiqiao and Wang, Bolun and Shi, Freda and Wang, Bailin and Bi, Wei and Zhou, Peng and Fu, Guohong},
  booktitle = {Proceedings of NeurIPS},
  year      = {2024}
}
```<|MERGE_RESOLUTION|>--- conflicted
+++ resolved
@@ -10,7 +10,6 @@
 
 This project implements multi-level state chain differentiation for RWKV6, efficient differentiation of all input parameters, while maintaining high computational precision (both bf16 and fp32). Currently, it does not consider pure fp16 variants such as RWKV x060c.
 
-<<<<<<< HEAD
 Some benchmarks (chunk_rwkv6(fla) vs CUDA kernel)
 
 >Since the project is under active development, the calculated times may differ.
@@ -56,8 +55,6 @@
   <img width="400" alt="image" src="https://github.com/sustcsonglin/flash-linear-attention/assets/18402347/02ff2e26-1495-4088-b701-e72cd65ac6cf">
 </div>
 
-# Installation
-=======
 ## Table of Contents
 
 - [News](#news)
@@ -105,7 +102,6 @@
 
 
 ## Installation
->>>>>>> f4556d3f
 
 The following requirements should be satisfied
 - [PyTorch](https://pytorch.org/) >= 2.0 (>=2.4 is the best choice)
@@ -138,7 +134,6 @@
 > For both Triton 2.2 and earlier versions (up to 2.1), you can reliably use the `Chunk` version (with hidden states materialized into HBMs).
 > After careful optimization, this version generally delivers high performance in most scenarios.
 
-<<<<<<< HEAD
 
 ## Acknowledgments
 
@@ -181,10 +176,7 @@
 
 
 
-# Usage
-=======
 ## Usage
->>>>>>> f4556d3f
 
 ### Token Mixing
 
@@ -500,21 +492,7 @@
 ![Performance](https://github.com/sustcsonglin/flash-linear-attention/assets/30831390/36961182-da39-48ba-96a6-84c572ce51d7)
 
 
-<<<<<<< HEAD
-# Different forms of linear attention
-
-Please refer to Sectiton 2.3 of [GLA paper](https://arxiv.org/pdf/2312.06635.pdf) for hardware considerations of different forms of linear attention.
-
-* `Parallel`: Self-attention-styled computation in $O(L^2)$ time with sequence parallelism.
-* `FusedRecurrent`: Recurrent computation in $O(L)$ time. Hidden states are computed on-the-fly in shared memory without any materialization to global memory (see Algorithm1 of [this paper](https://arxiv.org/pdf/2006.16236.pdf) for more details!). This saves a lot of I/O cost and should be a strong baseline for speed comparison.
-* `FusedChunk`: Chunkwise computation in $O(LC)$ time where $C$ is the chunk size. Hidden states are computed on-the-fly without any materialization to global memory likewise **FusedRecurrent**. This version is usually better than FusedReuccurent because tensor cores can be used for sequence level "reduction", whilst FusedRecurrent cannot use tensor cores at all.  Note that there is no sequence level parallelism in this implementation, so this impl is not suitable for the very small batch size setting. Should be more memory efficient than ParallelChunk. 
-* `ParallelChunk`: Chunkwise computation with sequence parallelism. Need to materialize hidden states to global memory for each chunk. $C$ is needed to set properly to achieve good performance because when $C$ is small there are too many hidden states to load/store to global memory; and when $C$ is too large the FLOPs are high. Recommened $C$ is [64, 128, 256]
-
-
 # Citation
-=======
-## Citation
->>>>>>> f4556d3f
 If you find this repo useful, please consider citing our works:
 ```bib
 @inproceedings{yang2024gla,
