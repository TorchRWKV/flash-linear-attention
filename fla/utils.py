# -*- coding: utf-8 -*-

import functools

import torch
import subprocess
import re
from functools import lru_cache
from packaging import version


def contiguous(fn):
    @functools.wraps(fn)
    def wrapper(ctx, *args, **kwargs):
        return fn(ctx,
                  *(i if not isinstance(i, torch.Tensor) else i.contiguous() for i in args),
                  **{k: (v if not isinstance(v, torch.Tensor) else v.contiguous()) for k, v in kwargs.items()})
    return wrapper


def require_version(version, hint):
    def decorator(fn):
        @functools.wraps(fn)
        def wrapper(ctx, *args, **kwargs):
            from transformers.utils.versions import require_version
            require_version(version, hint)
            return fn(ctx,
                      *(i if not isinstance(i, torch.Tensor) else i.contiguous() for i in args),
                      **{k: (v if not isinstance(v, torch.Tensor) else v.contiguous()) for k, v in kwargs.items()})
        return wrapper
    return decorator


def checkpoint(func):
    def wrapper(*args, **kwargs):
        return torch.utils.checkpoint.checkpoint(func, *args, **kwargs)
    return wrapper


@lru_cache(maxsize=None)
def get_available_device():
    if torch.cuda.is_available():
        return 'cuda'

    try:
        if version.parse(torch.__version__) >= version.parse('2.4'):
            if torch.xpu.is_available():
                return 'xpu'
        else:
            import intel_extension_for_pytorch as ipex
            if torch.xpu.is_available():
                return 'xpu'
    except ImportError:
        pass

    try:
        import torch_musa
        if torch.musa.is_available():
            return 'musa'
    except ImportError:
        pass

    try:
        import torch_npu
        if torch.npu.is_available():
            return 'npu'
    except ImportError:
        pass

    return 'cpu'


@lru_cache(maxsize=None)
def check_compute_capacity(device):
    if device == 'cuda':
        if torch.cuda.is_available():
            try:
                nvidia_smi = subprocess.check_output("nvidia-smi --query-gpu=compute_cap --format=csv,noheader", shell=True)
                compute_cap = nvidia_smi.decode('utf-8').strip()
                compute_cap_major = int(compute_cap.split('.')[0])
                return compute_cap_major >= 8
            except BaseException:
                return False
        else:
            return False

    elif device == 'xpu':
        try:
            clinfo_output = subprocess.check_output("clinfo | grep 'Max size for global variable'", shell=True)
            clinfo_output = clinfo_output.decode('utf-8').strip()
            sizes = re.findall(r'(\d+) \((\d+)KiB\)', clinfo_output)
            for size in sizes:
                if int(size[1]) > 128:
                    return True
            return False
        except BaseException:
            return False

    elif device == 'musa':
        return False

    elif device == 'npu':
        return False

    else:
        return False

device = get_available_device()
device_capacity = check_compute_capacity(device)


if version.parse(torch.__version__) >= version.parse('2.4'):
    from torch.amp import custom_fwd, custom_bwd

    def autocast_custom_fwd(*args, **kwargs):
        if len(args) == 1 and callable(args[0]):
            return custom_fwd(device_type=device)(args[0])
        kwargs.setdefault('device_type', device)
        return custom_fwd(**kwargs)

    def autocast_custom_bwd(*args, **kwargs):
        if len(args) == 1 and callable(args[0]):
            return custom_bwd(device_type=device)(args[0])
        kwargs.setdefault('device_type', device)
        return custom_bwd(**kwargs)

else:
<<<<<<< HEAD
    from torch.cuda.amp import custom_fwd, custom_bwd

    def autocast_custom_fwd(*args, **kwargs):
        if len(args) == 1 and callable(args[0]):
            return custom_fwd()(args[0])

        def decorator(func):
            @functools.wraps(func)
            def wrapper(*func_args, **func_kwargs):
                return custom_fwd(**kwargs)(func)(*func_args, **func_kwargs)
            return wrapper
        return decorator

    def autocast_custom_bwd(*args, **kwargs):
        if len(args) == 1 and callable(args[0]):
            return custom_bwd()(args[0])

        def decorator(func):
            @functools.wraps(func)
            def wrapper(*func_args, **func_kwargs):
                return custom_bwd(**kwargs)(func)(*func_args, **func_kwargs)
            return wrapper
        return decorator
=======
    autocast_custom_fwd = torch.cuda.amp.custom_fwd
    autocast_custom_bwd = torch.cuda.amp.custom_bwd
>>>>>>> 5763fc4b
<|MERGE_RESOLUTION|>--- conflicted
+++ resolved
@@ -125,31 +125,5 @@
         return custom_bwd(**kwargs)
 
 else:
-<<<<<<< HEAD
-    from torch.cuda.amp import custom_fwd, custom_bwd
-
-    def autocast_custom_fwd(*args, **kwargs):
-        if len(args) == 1 and callable(args[0]):
-            return custom_fwd()(args[0])
-
-        def decorator(func):
-            @functools.wraps(func)
-            def wrapper(*func_args, **func_kwargs):
-                return custom_fwd(**kwargs)(func)(*func_args, **func_kwargs)
-            return wrapper
-        return decorator
-
-    def autocast_custom_bwd(*args, **kwargs):
-        if len(args) == 1 and callable(args[0]):
-            return custom_bwd()(args[0])
-
-        def decorator(func):
-            @functools.wraps(func)
-            def wrapper(*func_args, **func_kwargs):
-                return custom_bwd(**kwargs)(func)(*func_args, **func_kwargs)
-            return wrapper
-        return decorator
-=======
     autocast_custom_fwd = torch.cuda.amp.custom_fwd
-    autocast_custom_bwd = torch.cuda.amp.custom_bwd
->>>>>>> 5763fc4b
+    autocast_custom_bwd = torch.cuda.amp.custom_bwd