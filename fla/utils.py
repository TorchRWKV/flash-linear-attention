# -*- coding: utf-8 -*-

import functools

import torch
import subprocess
import re
from functools import lru_cache
from packaging import version


def contiguous(fn):
    @functools.wraps(fn)
    def wrapper(ctx, *args, **kwargs):
        return fn(ctx,
                  *(i if not isinstance(i, torch.Tensor) else i.contiguous() for i in args),
                  **{k: (v if not isinstance(v, torch.Tensor) else v.contiguous()) for k, v in kwargs.items()})
    return wrapper


def require_version(version, hint):
    def decorator(fn):
        @functools.wraps(fn)
        def wrapper(ctx, *args, **kwargs):
            from transformers.utils.versions import require_version
            require_version(version, hint)
            return fn(ctx,
                      *(i if not isinstance(i, torch.Tensor) else i.contiguous() for i in args),
                      **{k: (v if not isinstance(v, torch.Tensor) else v.contiguous()) for k, v in kwargs.items()})
        return wrapper
    return decorator


def checkpoint(func):
    def wrapper(*args, **kwargs):
        return torch.utils.checkpoint.checkpoint(func, *args, **kwargs)
    return wrapper


@lru_cache(maxsize=None)
def get_available_device():
    if torch.cuda.is_available():
        return 'cuda'

    try:
        if version.parse(torch.__version__) >= version.parse('2.4'):
            if torch.xpu.is_available():
                return 'xpu'
        else:
            import intel_extension_for_pytorch as ipex
            if torch.xpu.is_available():
                return 'xpu'
    except ImportError:
        pass

    try:
        import torch_musa
        if torch.musa.is_available():
            return 'musa'
    except ImportError:
        pass

    try:
        import torch_npu
        if torch.npu.is_available():
            return 'npu'
    except ImportError:
        pass

    return 'cpu'


@lru_cache(maxsize=None)
def check_compute_capacity(device):
    if device == 'cuda':
        if torch.cuda.is_available():
            try:
                nvidia_smi = subprocess.check_output("nvidia-smi --query-gpu=compute_cap --format=csv,noheader", shell=True)
                compute_cap = nvidia_smi.decode('utf-8').strip()
                compute_cap_major = int(compute_cap.split('.')[0])
                return compute_cap_major >= 8
            except BaseException:
                return False
        else:
            return False

    elif device == 'xpu':
        try:
            clinfo_output = subprocess.check_output("clinfo | grep 'Max size for global variable'", shell=True)
            clinfo_output = clinfo_output.decode('utf-8').strip()
            sizes = re.findall(r'(\d+) \((\d+)KiB\)', clinfo_output)
            for size in sizes:
                if int(size[1]) > 128:
                    return True
            return False
        except BaseException:
            return False

    elif device == 'musa':
        return False

    elif device == 'npu':
        return False

    else:
        return False

<<<<<<< HEAD

device_capacity = check_compute_capacity(get_available_device())
=======
device = get_available_device()
device_capacity = check_compute_capacity(device)
>>>>>>> 0d194d74


if version.parse(torch.__version__) >= version.parse('2.4'):
    from torch.amp import custom_fwd, custom_bwd

<<<<<<< HEAD
    def custom_fwd_wrapper(**kwargs):
        return custom_fwd(**kwargs)

    def custom_bwd_wrapper(**kwargs):
=======
    def autocast_custom_fwd(**kwargs):
        return custom_fwd(**kwargs)

    def autocast_custom_bwd(**kwargs):
>>>>>>> 0d194d74
        return custom_bwd(**kwargs)

else:
    from torch.cuda.amp import custom_fwd, custom_bwd

<<<<<<< HEAD
    def custom_fwd_wrapper(**decorator_kwargs):
=======
    def autocast_custom_fwd(**decorator_kwargs):
>>>>>>> 0d194d74
        def decorator(func):
            @functools.wraps(func)
            def wrapper(*args, **func_kwargs):
                all_kwargs = {**decorator_kwargs, **func_kwargs}
                all_kwargs.pop('device_type', None)
                return custom_fwd(func)(*args, **all_kwargs)
            return wrapper
        return decorator

<<<<<<< HEAD
    def custom_bwd_wrapper(**decorator_kwargs):
=======
    def autocast_custom_bwd(**decorator_kwargs):
>>>>>>> 0d194d74
        def decorator(func):
            @functools.wraps(func)
            def wrapper(*args, **func_kwargs):
                all_kwargs = {**decorator_kwargs, **func_kwargs}
                all_kwargs.pop('device_type', None)
                return custom_bwd(func)(*args, **all_kwargs)
            return wrapper
        return decorator<|MERGE_RESOLUTION|>--- conflicted
+++ resolved
@@ -105,39 +105,23 @@
     else:
         return False
 
-<<<<<<< HEAD
-
-device_capacity = check_compute_capacity(get_available_device())
-=======
 device = get_available_device()
 device_capacity = check_compute_capacity(device)
->>>>>>> 0d194d74
 
 
 if version.parse(torch.__version__) >= version.parse('2.4'):
     from torch.amp import custom_fwd, custom_bwd
 
-<<<<<<< HEAD
-    def custom_fwd_wrapper(**kwargs):
-        return custom_fwd(**kwargs)
-
-    def custom_bwd_wrapper(**kwargs):
-=======
     def autocast_custom_fwd(**kwargs):
         return custom_fwd(**kwargs)
 
     def autocast_custom_bwd(**kwargs):
->>>>>>> 0d194d74
         return custom_bwd(**kwargs)
 
 else:
     from torch.cuda.amp import custom_fwd, custom_bwd
 
-<<<<<<< HEAD
-    def custom_fwd_wrapper(**decorator_kwargs):
-=======
     def autocast_custom_fwd(**decorator_kwargs):
->>>>>>> 0d194d74
         def decorator(func):
             @functools.wraps(func)
             def wrapper(*args, **func_kwargs):
@@ -147,11 +131,7 @@
             return wrapper
         return decorator
 
-<<<<<<< HEAD
-    def custom_bwd_wrapper(**decorator_kwargs):
-=======
     def autocast_custom_bwd(**decorator_kwargs):
->>>>>>> 0d194d74
         def decorator(func):
             @functools.wraps(func)
             def wrapper(*args, **func_kwargs):
