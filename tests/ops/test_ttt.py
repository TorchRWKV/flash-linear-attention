# -*- coding: utf-8 -*-

import os

import pytest
import torch
import torch.nn.functional as F

from fla.ops.ttt import chunk_ttt_linear, fused_chunk_ttt_linear
from fla.ops.ttt.naive import chunk_ttt_linear_ref
from fla.utils import device


def get_abs_err(x, y):
    return (x-y).flatten().abs().max().item()


def get_err_ratio(x, y):
    err = (x-y).flatten().square().mean().sqrt().item()
    base = (x).flatten().square().mean().sqrt().item()
    return err / base


def assert_close(prefix, ref, tri, ratio):
    msg = f"{prefix} diff: {get_abs_err(ref, tri):.6f} ratio: {get_err_ratio(ref, tri):.6f}"
    print(msg)
    assert get_err_ratio(ref, tri) < ratio, msg


@pytest.mark.parametrize("B", [2])
@pytest.mark.parametrize("T", [30, 32, 63, 64, 256])
@pytest.mark.parametrize("H", [2, 16])
@pytest.mark.parametrize("D", [30, 64, 100])
@pytest.mark.parametrize("scale", [0.1])
@pytest.mark.parametrize("dtype", [torch.bfloat16])
@pytest.mark.parametrize("head_first", [True, False])
def test_chunk(
    B: int,
    T: int,
    H: int,
    D: int,
    dtype: torch.dtype,
    scale: float,
    head_first: bool
):
    eta_base = 5e-3
    if head_first:
        q = torch.randn(B, H, T, D, dtype=dtype)
        k = F.normalize(torch.randn(B, H, T, D, dtype=torch.float32), p=2, dim=-1).to(dtype)
        v = torch.randn(B, H, T, D, dtype=dtype)
        w = torch.randn(H, D, dtype=dtype)
        b = torch.randn(H, D, dtype=dtype)
        eta = torch.randn(B, H, T, 1, dtype=dtype) * eta_base
        h0 = torch.randn(B, H, D, D, dtype=torch.float32)
    else:
        q = torch.randn(B, T, H, D, dtype=dtype)
        k = F.normalize(torch.randn(B, T, H, D, dtype=torch.float32), p=2, dim=-1).to(dtype)
        v = torch.randn(B, T, H, D, dtype=dtype)
        w = torch.randn(H, D, dtype=dtype)
        b = torch.randn(H, D, dtype=dtype)
        eta = torch.randn(B, T, H, 1, dtype=dtype) * eta_base
        h0 = torch.randn(B, H, D, D, dtype=torch.float32)
<<<<<<< HEAD
    q, k, v, w, b, eta, h0 = map(lambda x: x.to(device).requires_grad_(True), (q, k, v, w, b, eta, h0))
=======

    q, k, v, w, b, eta, h0 = map(lambda x: x.cuda().requires_grad_(True), (q, k, v, w, b, eta, h0))
    do = torch.rand_like(v)
    dht = torch.rand_like(h0)
>>>>>>> dc2e365f

    tri, tri_ht = chunk_ttt_linear(
        q.clone(),
        k.clone(),
        v.clone(),
        w.clone(),
        b.clone(),
        eta.clone(),
        scale=scale,
        output_final_state=True,
        initial_state=h0.clone(),
        head_first=head_first
    )
    ((tri * do).sum() + (tri_ht * dht).sum()).backward(retain_graph=True)
    tri_dq, tri_dk, tri_dv, tri_dw, tri_db, tri_deta, tri_dh0 = q.grad, k.grad, v.grad, w.grad, b.grad, eta.grad, h0.grad
    q.grad = k.grad = v.grad = w.grad = b.grad = eta.grad = h0.grad = None

    ref, ref_ht = chunk_ttt_linear_ref(
        q.clone(),
        k.clone(),
        v.clone(),
        w.clone(),
        b.clone(),
        eta.clone(),
        scale=scale,
        output_final_state=True,
        initial_state=h0.clone(),
        head_first=head_first
    )
    ((ref * do).sum() + (ref_ht * dht).sum()).backward(retain_graph=True)
    ref_dq, ref_dk, ref_dv, ref_dw, ref_db, ref_deta, ref_dh0 = q.grad, k.grad, v.grad, w.grad, b.grad, eta.grad, h0.grad

    assert_close("  o", ref, tri, 0.005)
    assert_close(" ht", ref_ht, tri_ht, 0.005)
    assert_close(" dq", ref_dq, tri_dq, 0.005)
    assert_close(" dk", ref_dk, tri_dk, 0.008)
    assert_close(" dv", ref_dv, tri_dv, 0.006)
    assert_close(" dw", ref_dw, tri_dw, 0.005)
    assert_close(" db", ref_db, tri_db, 0.005)
    assert_close(" de", ref_deta, tri_deta, 0.012)
    assert_close("dh0", ref_dh0, tri_dh0, 0.005)

'''
@pytest.mark.parametrize("B", [2])
@pytest.mark.parametrize("T", [15, 16, 63, 64, 256, 512])
@pytest.mark.parametrize("H", [2, 16])
@pytest.mark.parametrize("D", [30, 64, 100])
@pytest.mark.parametrize("scale", [1])
@pytest.mark.parametrize("dtype", [torch.bfloat16])
@pytest.mark.parametrize("head_first", [True, False])
def test_fused_chunk_fwd(
    B: int,
    T: int,
    H: int,
    D: int,
    dtype: torch.dtype,
    scale: float,
    head_first: bool
):
    eta_base = 5e-3
    if head_first:
        q = torch.randn(B, H, T, D, dtype=dtype)
        k = F.normalize(torch.randn(B, H, T, D, dtype=torch.float32), p=2, dim=-1).to(dtype)
        v = torch.randn(B, H, T, D, dtype=dtype)
        w = torch.randn(H, D, dtype=dtype)
        b = torch.randn(H, D, dtype=dtype)
        eta = torch.randn(B, H, T, 1, dtype=dtype) * eta_base
        h0 = torch.randn(B, H, D, D, dtype=torch.float32)
    else:
        q = torch.randn(B, T, H, D, dtype=dtype)
        k = F.normalize(torch.randn(B, T, H, D, dtype=torch.float32), p=2, dim=-1).to(dtype)
        v = torch.randn(B, T, H, D, dtype=dtype)
        w = torch.randn(H, D, dtype=dtype)
        b = torch.randn(H, D, dtype=dtype)
        eta = torch.randn(B, T, H, 1, dtype=dtype) * eta_base
        h0 = torch.randn(B, H, D, D, dtype=torch.float32)
    q, k, v, w, b, eta, h0 = map(lambda x: x.to(device).requires_grad_(True), (q, k, v, w, b, eta, h0))

    tri, tri_ht = fused_chunk_ttt_linear(
        q.clone(),
        k.clone(),
        v.clone(),
        w.clone(),
        b.clone(),
        eta.clone(),
        scale=scale,
        output_final_state=True,
        initial_state=h0.clone(),
        head_first=head_first
    )

    ref, ref_ht = chunk_ttt_linear_ref(
        q.clone(),
        k.clone(),
        v.clone(),
        w.clone(),
        b.clone(),
        eta.clone(),
        scale=scale,
        output_final_state=True,
        initial_state=h0.clone(),
        head_first=head_first
    )

    assert_close(" o", ref, tri, 0.006)
    assert_close("ht", ref_ht, tri_ht, 0.005)


@pytest.mark.parametrize("N", [4])
@pytest.mark.parametrize("T", [64, 128, 200, 250, 256, 300, 400, 500])
@pytest.mark.parametrize("H", [2, 16])
@pytest.mark.parametrize("D", [50, 63, 64, 100])
@pytest.mark.parametrize("scale", [1])
@pytest.mark.parametrize("dtype", [torch.bfloat16])
def test_chunk_varlen_fwd(
    N: int,
    T: int,
    H: int,
    D: int,
    scale: float,
    dtype: torch.dtype,
):
    torch.manual_seed(42)
    os.environ['TRITON_F32_DEFAULT'] = 'ieee'
    # randomly split the sequence into N segments
    offsets = torch.cat([
        torch.tensor([0], dtype=torch.long),
        torch.arange(16, T)[torch.randperm(T - 1)[:N-1]],
        torch.tensor([T], dtype=torch.long)
    ], 0).to(device).sort()[0]
    eta_base = 5e-3
    # seq-first required for inputs with variable lengths
    q = torch.randn((1, T, H, D), dtype=dtype)
    k = F.normalize(torch.randn(1, T, H, D, dtype=torch.float32), p=2, dim=-1).to(dtype)
    v = torch.randn((1, T, H, D), dtype=dtype)
    eta = torch.randn(1, T, H, 1, dtype=dtype) * eta_base
    w = torch.randn(H, D, dtype=dtype)
    b = torch.randn(H, D, dtype=dtype)
    h0 = torch.randn((N, H, D, D), dtype=torch.float32)
    q, k, v, w, b, eta, h0 = map(lambda x: x.to(device).requires_grad_(), (q, k, v, w, b, eta, h0))

    tri, tri_ht = chunk_ttt_linear(
        q.clone(),
        k.clone(),
        v.clone(),
        w.clone(),
        b.clone(),
        eta.clone(),
        scale=scale,
        output_final_state=True,
        initial_state=h0.clone(),
        cu_seqlens=offsets,
        head_first=False
    )

    ref = []
    ref_ht = []
    for i in range(N):
        ref_i, ref_ht_i = chunk_ttt_linear_ref(
            q=q[:, offsets[i]:offsets[i+1]],
            k=k[:, offsets[i]:offsets[i+1]],
            v=v[:, offsets[i]:offsets[i+1]],
            w=w,
            b=b,
            eta=eta[:, offsets[i]:offsets[i+1]],
            scale=scale,
            initial_state=h0[i],
            output_final_state=True,
            head_first=False
        )
        ref.append(ref_i)
        ref_ht.append(ref_ht_i)
    ref = torch.cat(ref, 1)
    ref_ht = torch.cat(ref_ht, 0)

    assert_close("  o", ref, tri, 0.005)
    assert_close(" ht", ref_ht, tri_ht, 0.005)
'''<|MERGE_RESOLUTION|>--- conflicted
+++ resolved
@@ -60,14 +60,10 @@
         b = torch.randn(H, D, dtype=dtype)
         eta = torch.randn(B, T, H, 1, dtype=dtype) * eta_base
         h0 = torch.randn(B, H, D, D, dtype=torch.float32)
-<<<<<<< HEAD
+
     q, k, v, w, b, eta, h0 = map(lambda x: x.to(device).requires_grad_(True), (q, k, v, w, b, eta, h0))
-=======
-
-    q, k, v, w, b, eta, h0 = map(lambda x: x.cuda().requires_grad_(True), (q, k, v, w, b, eta, h0))
     do = torch.rand_like(v)
     dht = torch.rand_like(h0)
->>>>>>> dc2e365f
 
     tri, tri_ht = chunk_ttt_linear(
         q.clone(),
