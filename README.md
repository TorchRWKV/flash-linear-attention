--- conflicted
+++ resolved
@@ -54,41 +54,6 @@
   <img width="400" alt="image" src="https://github.com/sustcsonglin/flash-linear-attention/assets/18402347/02ff2e26-1495-4088-b701-e72cd65ac6cf">
 </div>
 
-<<<<<<< HEAD
-=======
-# Table of Contents
-
-- [Models](#models)
-- [Installation](#installation)
-- [Usage](#usage)
-  - [Token Mixing](#token-mixing)
-  - [Fused Modules](#fused-modules)
-  - [Generation](#generation)
-  - [Hybrid Models](#hybrid-models)
-- [Evaluations](#evaluations)
-- [Benchmarks](#benchmarks)
-- [Citation](#citation)
-
-# Models
-Roughly sorted according to the timeline supported in FLA
-
-| Date    | Model     | Title                                                                                                     |                                  Paper                                   |                                            Code                                             |                                                  FLA impl                                                   |
-| :------ | :-------- | :-------------------------------------------------------------------------------------------------------- | :----------------------------------------------------------------------: | :-----------------------------------------------------------------------------------------: | :---------------------------------------------------------------------------------------------------------: |
-| 2023-07 | RetNet    | Retentive network: a successor to transformer for large language models                                   |                [arxiv](https://arxiv.org/abs/2307.08621)                 |                [official](https://github.com/microsoft/torchscale/tree/main)                | [code](https://github.com/sustcsonglin/flash-linear-attention/blob/main/fla/layers/multiscale_retention.py) |
-| 2023-12 | GLA       | Gated Linear Attention Transformers with Hardware-Efficient Training                                      |                [arxiv](https://arxiv.org/abs/2312.06635)                 |                [official](https://github.com/berlino/gated_linear_attention)                |         [code](https://github.com/sustcsonglin/flash-linear-attention/blob/main/fla/layers/gla.py)          |
-| 2023-12 | Based     | An Educational and Effective Sequence Mixer                                                               | [blog](https://hazyresearch.stanford.edu/blog/2023-12-11-zoology2-based) |                     [official](https://github.com/HazyResearch/zoology)                     |        [code](https://github.com/sustcsonglin/flash-linear-attention/blob/main/fla/layers/based.py)         |
-| 2024-01 | Rebased   | Linear Transformers with Learnable Kernel Functions are Better In-Context Models                          |                [arxiv](https://arxiv.org/abs/2402.10644)                 |                      [official](https://github.com/corl-team/rebased/)                      |       [code](https://github.com/sustcsonglin/flash-linear-attention/blob/main/fla/layers/rebased.py)        |
-| 2021-02 | Delta Net | Linear Transformers Are Secretly Fast Weight Programmers                                                  |                [arxiv](https://arxiv.org/abs/2102.11174)                 |                     [official](https://github.com/IDSIA/recurrent-fwp)                      |      [code](https://github.com/sustcsonglin/flash-linear-attention/blob/main/fla/layers/delta_net.py)       |
-| 2021-10 | ABC       | Attention with Bounded-memory Control                                                                     |                [arxiv](https://arxiv.org/abs/2110.02488)                 |                                                                                             |         [code](https://github.com/sustcsonglin/flash-linear-attention/blob/main/fla/layers/abc.py)          |
-| 2023-09 | HGRN      | Hierarchically Gated Recurrent Neural Network for Sequence Modeling                                       |         [openreview](https://openreview.net/forum?id=P1TCHxJwLB)         |                       [official](https://github.com/OpenNLPLab/HGRN)                        |         [code](https://github.com/sustcsonglin/flash-linear-attention/blob/main/fla/layers/hgrn.py)         |
-| 2024-04 | HGRN2     | HGRN2: Gated Linear RNNs with State Expansion                                                             |                [arxiv](https://arxiv.org/abs/2404.07904)                 |                       [official](https://github.com/OpenNLPLab/HGRN2)                       |        [code](https://github.com/sustcsonglin/flash-linear-attention/blob/main/fla/layers/hgrn2.py)         |
-| 2024-04 | RWKV6     | Eagle and Finch: RWKV with Matrix-Valued States and Dynamic Recurrence                                    |                [arxiv](https://arxiv.org/abs/2404.05892)                 |                         [official](https://github.com/RWKV/RWKV-LM)                         |        [code](https://github.com/sustcsonglin/flash-linear-attention/blob/main/fla/layers/rwkv6.py)         |
-| 2024-06 | Samba     | Samba: Simple Hybrid State Space Models for Efficient Unlimited Context Language Modeling                 |                [arxiv](https://arxiv.org/abs/2406.07522)                 |                       [official](https://github.com/microsoft/Samba)                        |          [code](https://github.com/sustcsonglin/flash-linear-attention/blob/main/fla/models/samba)          |
-| 2024-05 | Mamba2    | Transformers are SSMs: Generalized Models and Efficient Algorithms Through Structured State Space Duality |                [arxiv](https://arxiv.org/abs/2405.21060)                 |                      [official](https://github.com/state-spaces/mamba)                      |         [code](https://github.com/sustcsonglin/flash-linear-attention/blob/main/fla/models/mamba2)          |
-| 2024-09 | GSA       | Gated Slot Attention for Efficient Linear-Time Sequence Modeling                                          |                [arxiv](https://arxiv.org/abs/2409.07146)                 | [official](https://github.com/sustcsonglin/flash-linear-attention/tree/main/fla/models/gsa) |           [code](https://github.com/sustcsonglin/flash-linear-attention/tree/main/fla/models/gsa)           |
-
-
->>>>>>> 5ff82ac5
 # Installation
 
 The following requirements should be satisfied
@@ -168,15 +133,9 @@
 
 ## Token Mixing
 
-<<<<<<< HEAD
 We provide "token mixing" linear attention layers in `fla.layers` for you to use.
 You can replace the standard multihead attention layer in your model with other linear attention layers.
 Example usage is as follows:
-=======
-We provide ``token mixing'' linear attention layers in `fla.layers` for you to use. 
-You can replace the standard multihead attention layer in your model with other linear attention layers. 
-Example usage is as follows: 
->>>>>>> 5ff82ac5
 ```py
 >>> import torch
 >>> from fla.layers import MultiScaleRetention
@@ -499,26 +458,11 @@
 # Citation
 If you find this repo useful, please consider citing our works:
 ```bib
-<<<<<<< HEAD
-@article{yang2024delta,
-  title   = {Parallelizing Linear Transformers with the Delta Rule over Sequence Length}, 
-  author  = {Songlin Yang and Bailin Wang and Yu Zhang and Yikang Shen and Yoon Kim},
-  journal = {arXiv preprint arXiv:2406.06484},
-  year    = {2024},
-}
-
-@article{yang2023gated,
-  title   = {Gated Linear Attention Transformers with Hardware-Efficient Training},
-  author  = {Yang, Songlin and Wang, Bailin and Shen, Yikang and Panda, Rameswar and Kim, Yoon},
-  journal = {arXiv preprint arXiv:2312.06635},
-  year    = {2023}
-=======
 @inproceedings{yang2024gla,
   title     = {Gated Linear Attention Transformers with Hardware-Efficient Training},
   author    = {Yang, Songlin and Wang, Bailin and Shen, Yikang and Panda, Rameswar and Kim, Yoon},
   booktitle = {Proceedings of ICML},
   year      = {2024}
->>>>>>> 5ff82ac5
 }
 
 @software{yang2024fla,
