--- conflicted
+++ resolved
@@ -385,57 +385,41 @@
     scale: float = 1.0,
     initial_state: torch.Tensor = None,
     output_final_state: bool = False,
-<<<<<<< HEAD
+    head_first: bool = True,
     reverse: bool = False,
     training: bool = True,
-    causal: bool = True
-=======
-    head_first: bool = True
->>>>>>> 05ed6f8f
 ) -> Tuple[torch.Tensor, torch.Tensor]:
     r"""
     Args:
         r (torch.Tensor):
-            reception of shape `[B, H, T, K]` if `head_first=True` else `[B, T, H, K]`. Alias: q, query in linear attention.
+            reception of shape `(B, H, T, K)`. Alias: q, query in linear attention.
         k (torch.Tensor):
-            keys of shape `[B, H, T, K]` if `head_first=True` else `[B, T, H, K]`.
+            keys of shape `(B, H, T, K)`
         v (torch.Tensor):
-            values of shape `[B, H, T, V]` if `head_first=True` else `[B, T, H, V]`.
+            values of shape `(B, H, T, V)`
         w (torch.Tensor):
-            data-dependent decays of shape `[B, H, T, K]` if `head_first=True` else `[B, T, H, K]` in log space! Alias: g.
+            data-dependent decays of shape `(B, H, T, K)` in log space! Alias: g.
         u (torch.Tensor):
-<<<<<<< HEAD
             bonus of shape `(H, K)` or `(B, H, K)` for each head.
-=======
-            bonus of shape `[H]`
->>>>>>> 05ed6f8f
         scale (Optional[int]):
             Scale factor for the RWKV6 attention scores.
             If not provided, it will default to `1 / sqrt(K)`. Default: `None`.
         initial_state (Optional[torch.Tensor]):
-            Initial state of shape `[B, H, K, V]`. Default: `None`.
+            Initial state of shape `(B, H, K, V)`. Default: `None`.
         output_final_state (Optional[bool]):
-            Whether to output the final state of shape `[B, H, K, V]`. Default: `False`.
+            Whether to output the final state of shape `(B, H, K, V)`. Default: `False`.
         head_first (Optional[bool]):
             Whether the inputs are in the head-first format. Default: `True`.
-
-    Returns:
-        o (torch.Tensor):
-            Outputs of shape `[B, H, T, V]` if `head_first=True` else `[B, T, H, V]`.
-        final_state (Optional[torch.Tensor]):
-            Final state of shape `[B, H, K, V]` if `output_final_state=True` and `head_first=True` else `[B, H, M, V]`.
     """
     if scale == -1.0:
         scale = r.shape[-1] ** -0.5
-<<<<<<< HEAD
     u_2d = True if u.dim() == 2 else False
-    o, final_state = FusedRecurrentRWKV6Function.apply(
-        r, k, v, w, u, scale, initial_state, output_final_state, reverse, u_2d, training)
-=======
     if not head_first:
         r, k, v, w = map(lambda x: x.transpose(1, 2), (r, k, v, w))
-    o, final_state = FusedRecurrentRWKV6Function.apply(r, k, v, w, u, scale, initial_state, output_final_state)
-    if not head_first:
+        o, final_state = FusedRecurrentRWKV6Function.apply(
+            r, k, v, w, u, scale, initial_state, output_final_state, reverse, u_2d, training)
         o = o.transpose(1, 2)
->>>>>>> 05ed6f8f
+    else:
+        o, final_state = FusedRecurrentRWKV6Function.apply(
+            r, k, v, w, u, scale, initial_state, output_final_state, reverse, u_2d, training)
     return o, final_state